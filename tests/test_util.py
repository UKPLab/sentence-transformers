import numpy as np
import sklearn
import torch

<<<<<<< HEAD
class UtilTest(unittest.TestCase):

    def test_normalize_embeddings(self):
        """Tests the correct computation of util.normalize_embeddings"""
        embedding_size = 100
        a = torch.tensor(np.random.randn(50, embedding_size))
        a_norm = util.normalize_embeddings(a)

        for embedding in a_norm:
            assert len(embedding) == embedding_size
            emb_norm = torch.norm(embedding)
            assert abs(emb_norm.item() - 1) < 0.0001


    def test_pytorch_cos_sim(self):
        """Tests the correct computation of util.pytorch_cos_scores"""
        a = np.random.randn(50, 100)
        b = np.random.randn(50, 100)

        sklearn_pairwise = sklearn.metrics.pairwise.cosine_similarity(a, b)
        pytorch_cos_scores = util.pytorch_cos_sim(a, b).numpy()
        for i in range(len(sklearn_pairwise)):
            for j in range(len(sklearn_pairwise[i])):
                assert abs(sklearn_pairwise[i][j] - pytorch_cos_scores[i][j]) < 0.001


    def test_semantic_search(self):
        """Tests util.semantic_search function"""
        num_queries = 20
        num_k = 10

        doc_emb = torch.tensor(np.random.randn(1000, 100))
        q_emb = torch.tensor(np.random.randn(num_queries, 100))
        hits = util.semantic_search(q_emb, doc_emb, top_k=num_k, query_chunk_size=5, corpus_chunk_size=17)
        assert len(hits) == num_queries
        assert len(hits[0]) == num_k

        #Sanity Check of the results
        cos_scores = util.pytorch_cos_sim(q_emb, doc_emb)
        cos_scores_values, cos_scores_idx = cos_scores.topk(num_k)
        cos_scores_values = cos_scores_values.cpu().tolist()
        cos_scores_idx = cos_scores_idx.cpu().tolist()

        for qid in range(num_queries):
            for hit_num in range(num_k):
                assert hits[qid][hit_num]['corpus_id'] == cos_scores_idx[qid][hit_num]
                assert np.abs(hits[qid][hit_num]['score'] - cos_scores_values[qid][hit_num]) < 0.001

    def test_paraphrase_mining(self):
        model = SentenceTransformer('paraphrase-distilroberta-base-v1')
        sentences = [
            "This is a test", "This is a test!",
            "The cat sits on mat", "The cat sits on the mat", "On the mat a cat sits",
            "A man eats pasta", "A woman eats pasta", "A man eats spaghetti"
        ]
        duplicates = util.paraphrase_mining(model, sentences)

        for score, a, b in duplicates:
            if score > 0.5:
                assert (a,b) in [(0,1), (2,3), (2,4), (3,4), (5,6), (5,7), (6,7)]


    def test_pairwise_scores(self):
        a = np.random.randn(50, 100)
        b = np.random.randn(50, 100)

        #Pairwise cos
        sklearn_pairwise = 1-sklearn.metrics.pairwise.paired_cosine_distances(a, b)
        pytorch_cos_scores = util.pairwise_cos_sim(a, b).numpy()
        assert np.allclose(sklearn_pairwise, pytorch_cos_scores)


    def test_surprise_score(self):
        a = np.random.randn(10, 100)
        b = np.random.randn(20, 100)
        ensemble = np.random.randn(30, 100)

        scores = util.surprise_score(a, b, ensemble)
        self.assertEqual(scores.shape, (10,20))
        self.assertTrue(torch.all(torch.isfinite(scores)))
        self.assertTrue(torch.all(scores >= 0))
        self.assertTrue(torch.all(scores <= 1))

    def test_surprise_score_normalize(self):
        a = np.random.randn(10, 100)
        b = np.random.randn(20, 100)
        ensemble = np.random.randn(30, 100)

        score = util.surprise_score(a, b, ensemble)
        score_no_norm = util.SurpriseScore(ensemble, normalize=True)(a, b)
        self.assertTrue(torch.allclose(score, score_no_norm))


    def test_surprise_score_no_normalize(self):
        a = np.random.randn(10, 100)
        b = np.random.randn(20, 100)
        ensemble = np.random.randn(30, 100)

        score = util.surprise_dev(a, b, ensemble)
        score_no_norm = util.SurpriseScore(ensemble, normalize=False)(a, b)
        self.assertTrue(torch.allclose(score, score_no_norm))

    def test_surprise_score_class(self):
        a = np.random.randn(10, 100)
        b = np.random.randn(20, 100)
        ensemble = np.random.randn(30, 100)

        scorer = util.SurpriseScore(ensemble)
        score_b = scorer(a, b)
        mean_b, std_b = scorer.mean, scorer.std

        c = np.random.randn(40, 100)
        score_c = scorer(a, c)
        mean_c, std_c = scorer.mean, scorer.std

        self.assertEqual(mean_b.shape, (20,))
        self.assertEqual(std_b.shape, (20,))
        self.assertEqual(score_b.shape, (10,20))
        self.assertEqual(mean_c.shape, (40,))
        self.assertEqual(std_c.shape, (40,))
        self.assertEqual(score_c.shape, (10,40))


if "__main__" == __name__:
    unittest.main()
=======
from sentence_transformers import SentenceTransformer, util


def test_normalize_embeddings() -> None:
    """Tests the correct computation of util.normalize_embeddings"""
    embedding_size = 100
    a = torch.tensor(np.random.randn(50, embedding_size))
    a_norm = util.normalize_embeddings(a)

    for embedding in a_norm:
        assert len(embedding) == embedding_size
        emb_norm = torch.norm(embedding)
        assert abs(emb_norm.item() - 1) < 0.0001


def test_pytorch_cos_sim() -> None:
    """Tests the correct computation of util.pytorch_cos_scores"""
    a = np.random.randn(50, 100)
    b = np.random.randn(50, 100)

    sklearn_pairwise = sklearn.metrics.pairwise.cosine_similarity(a, b)
    pytorch_cos_scores = util.pytorch_cos_sim(a, b).numpy()
    for i in range(len(sklearn_pairwise)):
        for j in range(len(sklearn_pairwise[i])):
            assert abs(sklearn_pairwise[i][j] - pytorch_cos_scores[i][j]) < 0.001


def test_semantic_search() -> None:
    """Tests util.semantic_search function"""
    num_queries = 20
    num_k = 10

    doc_emb = torch.tensor(np.random.randn(1000, 100))
    q_emb = torch.tensor(np.random.randn(num_queries, 100))
    hits = util.semantic_search(q_emb, doc_emb, top_k=num_k, query_chunk_size=5, corpus_chunk_size=17)
    assert len(hits) == num_queries
    assert len(hits[0]) == num_k

    # Sanity Check of the results
    cos_scores = util.pytorch_cos_sim(q_emb, doc_emb)
    cos_scores_values, cos_scores_idx = cos_scores.topk(num_k)
    cos_scores_values = cos_scores_values.cpu().tolist()
    cos_scores_idx = cos_scores_idx.cpu().tolist()

    for qid in range(num_queries):
        for hit_num in range(num_k):
            assert hits[qid][hit_num]["corpus_id"] == cos_scores_idx[qid][hit_num]
            assert np.abs(hits[qid][hit_num]["score"] - cos_scores_values[qid][hit_num]) < 0.001


def test_paraphrase_mining() -> None:
    model = SentenceTransformer("all-MiniLM-L6-v2")
    sentences = [
        "This is a test",
        "This is a test!",
        "The cat sits on mat",
        "The cat sits on the mat",
        "On the mat a cat sits",
        "A man eats pasta",
        "A woman eats pasta",
        "A man eats spaghetti",
    ]
    duplicates = util.paraphrase_mining(model, sentences)

    for score, a, b in duplicates:
        if score > 0.5:
            assert (a, b) in [(0, 1), (2, 3), (2, 4), (3, 4), (5, 6), (5, 7), (6, 7)]


def test_pairwise_scores() -> None:
    a = np.random.randn(50, 100)
    b = np.random.randn(50, 100)

    # Pairwise cos
    sklearn_pairwise = 1 - sklearn.metrics.pairwise.paired_cosine_distances(a, b)
    pytorch_cos_scores = util.pairwise_cos_sim(a, b).numpy()
    assert np.allclose(sklearn_pairwise, pytorch_cos_scores)
>>>>>>> 454cb376
<|MERGE_RESOLUTION|>--- conflicted
+++ resolved
@@ -2,133 +2,6 @@
 import sklearn
 import torch
 
-<<<<<<< HEAD
-class UtilTest(unittest.TestCase):
-
-    def test_normalize_embeddings(self):
-        """Tests the correct computation of util.normalize_embeddings"""
-        embedding_size = 100
-        a = torch.tensor(np.random.randn(50, embedding_size))
-        a_norm = util.normalize_embeddings(a)
-
-        for embedding in a_norm:
-            assert len(embedding) == embedding_size
-            emb_norm = torch.norm(embedding)
-            assert abs(emb_norm.item() - 1) < 0.0001
-
-
-    def test_pytorch_cos_sim(self):
-        """Tests the correct computation of util.pytorch_cos_scores"""
-        a = np.random.randn(50, 100)
-        b = np.random.randn(50, 100)
-
-        sklearn_pairwise = sklearn.metrics.pairwise.cosine_similarity(a, b)
-        pytorch_cos_scores = util.pytorch_cos_sim(a, b).numpy()
-        for i in range(len(sklearn_pairwise)):
-            for j in range(len(sklearn_pairwise[i])):
-                assert abs(sklearn_pairwise[i][j] - pytorch_cos_scores[i][j]) < 0.001
-
-
-    def test_semantic_search(self):
-        """Tests util.semantic_search function"""
-        num_queries = 20
-        num_k = 10
-
-        doc_emb = torch.tensor(np.random.randn(1000, 100))
-        q_emb = torch.tensor(np.random.randn(num_queries, 100))
-        hits = util.semantic_search(q_emb, doc_emb, top_k=num_k, query_chunk_size=5, corpus_chunk_size=17)
-        assert len(hits) == num_queries
-        assert len(hits[0]) == num_k
-
-        #Sanity Check of the results
-        cos_scores = util.pytorch_cos_sim(q_emb, doc_emb)
-        cos_scores_values, cos_scores_idx = cos_scores.topk(num_k)
-        cos_scores_values = cos_scores_values.cpu().tolist()
-        cos_scores_idx = cos_scores_idx.cpu().tolist()
-
-        for qid in range(num_queries):
-            for hit_num in range(num_k):
-                assert hits[qid][hit_num]['corpus_id'] == cos_scores_idx[qid][hit_num]
-                assert np.abs(hits[qid][hit_num]['score'] - cos_scores_values[qid][hit_num]) < 0.001
-
-    def test_paraphrase_mining(self):
-        model = SentenceTransformer('paraphrase-distilroberta-base-v1')
-        sentences = [
-            "This is a test", "This is a test!",
-            "The cat sits on mat", "The cat sits on the mat", "On the mat a cat sits",
-            "A man eats pasta", "A woman eats pasta", "A man eats spaghetti"
-        ]
-        duplicates = util.paraphrase_mining(model, sentences)
-
-        for score, a, b in duplicates:
-            if score > 0.5:
-                assert (a,b) in [(0,1), (2,3), (2,4), (3,4), (5,6), (5,7), (6,7)]
-
-
-    def test_pairwise_scores(self):
-        a = np.random.randn(50, 100)
-        b = np.random.randn(50, 100)
-
-        #Pairwise cos
-        sklearn_pairwise = 1-sklearn.metrics.pairwise.paired_cosine_distances(a, b)
-        pytorch_cos_scores = util.pairwise_cos_sim(a, b).numpy()
-        assert np.allclose(sklearn_pairwise, pytorch_cos_scores)
-
-
-    def test_surprise_score(self):
-        a = np.random.randn(10, 100)
-        b = np.random.randn(20, 100)
-        ensemble = np.random.randn(30, 100)
-
-        scores = util.surprise_score(a, b, ensemble)
-        self.assertEqual(scores.shape, (10,20))
-        self.assertTrue(torch.all(torch.isfinite(scores)))
-        self.assertTrue(torch.all(scores >= 0))
-        self.assertTrue(torch.all(scores <= 1))
-
-    def test_surprise_score_normalize(self):
-        a = np.random.randn(10, 100)
-        b = np.random.randn(20, 100)
-        ensemble = np.random.randn(30, 100)
-
-        score = util.surprise_score(a, b, ensemble)
-        score_no_norm = util.SurpriseScore(ensemble, normalize=True)(a, b)
-        self.assertTrue(torch.allclose(score, score_no_norm))
-
-
-    def test_surprise_score_no_normalize(self):
-        a = np.random.randn(10, 100)
-        b = np.random.randn(20, 100)
-        ensemble = np.random.randn(30, 100)
-
-        score = util.surprise_dev(a, b, ensemble)
-        score_no_norm = util.SurpriseScore(ensemble, normalize=False)(a, b)
-        self.assertTrue(torch.allclose(score, score_no_norm))
-
-    def test_surprise_score_class(self):
-        a = np.random.randn(10, 100)
-        b = np.random.randn(20, 100)
-        ensemble = np.random.randn(30, 100)
-
-        scorer = util.SurpriseScore(ensemble)
-        score_b = scorer(a, b)
-        mean_b, std_b = scorer.mean, scorer.std
-
-        c = np.random.randn(40, 100)
-        score_c = scorer(a, c)
-        mean_c, std_c = scorer.mean, scorer.std
-
-        self.assertEqual(mean_b.shape, (20,))
-        self.assertEqual(std_b.shape, (20,))
-        self.assertEqual(score_b.shape, (10,20))
-        self.assertEqual(mean_c.shape, (40,))
-        self.assertEqual(std_c.shape, (40,))
-        self.assertEqual(score_c.shape, (10,40))
-
-
-if "__main__" == __name__:
-    unittest.main()
-=======
 from sentence_transformers import SentenceTransformer, util
 
 
@@ -206,4 +79,56 @@
     sklearn_pairwise = 1 - sklearn.metrics.pairwise.paired_cosine_distances(a, b)
     pytorch_cos_scores = util.pairwise_cos_sim(a, b).numpy()
     assert np.allclose(sklearn_pairwise, pytorch_cos_scores)
->>>>>>> 454cb376
+
+
+def test_surprise_score():
+    a = np.random.randn(10, 100)
+    b = np.random.randn(20, 100)
+    ensemble = np.random.randn(30, 100)
+
+    scores = util.surprise_score(a, b, ensemble)
+    assert scores.shape == (10, 20)
+    assert torch.all(torch.isfinite(scores))
+    assert torch.all(scores >= 0)
+    assert torch.all(scores <= 1)
+
+
+def test_surprise_score_normalize():
+    a = np.random.randn(10, 100)
+    b = np.random.randn(20, 100)
+    ensemble = np.random.randn(30, 100)
+
+    score = util.surprise_score(a, b, ensemble)
+    score_no_norm = util.SurpriseScore(ensemble, normalize=True)(a, b)
+    assert torch.allclose(score, score_no_norm)
+
+
+def test_surprise_score_no_normalize():
+    a = np.random.randn(10, 100)
+    b = np.random.randn(20, 100)
+    ensemble = np.random.randn(30, 100)
+
+    score = util.surprise_dev(a, b, ensemble)
+    score_no_norm = util.SurpriseScore(ensemble, normalize=False)(a, b)
+    assert torch.allclose(score, score_no_norm)
+
+
+def test_surprise_score_class():
+    a = np.random.randn(10, 100)
+    b = np.random.randn(20, 100)
+    ensemble = np.random.randn(30, 100)
+
+    scorer = util.SurpriseScore(ensemble)
+    score_b = scorer(a, b)
+    mean_b, std_b = scorer.mean, scorer.std
+
+    c = np.random.randn(40, 100)
+    score_c = scorer(a, c)
+    mean_c, std_c = scorer.mean, scorer.std
+
+    assert mean_b.shape == (20,)
+    assert std_b.shape == (20,)
+    assert score_b.shape == (10, 20)
+    assert mean_c.shape == (40,)
+    assert std_c.shape == (40,)
+    assert score_c.shape == (10, 40)