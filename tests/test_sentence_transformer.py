--- conflicted
+++ resolved
@@ -208,7 +208,6 @@
         assert isinstance(fresh_tiny_model, SentenceTransformer)
 
 
-<<<<<<< HEAD
 def test_prompts(caplog: pytest.LogCaptureFixture) -> None:
     model = SentenceTransformer("sentence-transformers-testing/stsb-bert-tiny-safetensors")
     assert model.prompts == {}
@@ -281,11 +280,11 @@
         fresh_model = SentenceTransformer(str(model_path))
         assert fresh_model.prompts == {"query": "query: "}
         assert fresh_model.default_prompt_name == "query"
-=======
+
+
 @pytest.mark.skipif(not torch.cuda.is_available(), reason="CUDA must be available to test float16 support.")
 def test_encode_fp16() -> None:
     tiny_model = SentenceTransformer("sentence-transformers-testing/stsb-bert-tiny-safetensors")
     tiny_model.half()
     embeddings = tiny_model.encode(["Hello there!"], convert_to_tensor=True)
-    assert embeddings.dtype == torch.float16
->>>>>>> 20056c64
+    assert embeddings.dtype == torch.float16