"""
Tests general behaviour of the SentenceTransformer class
"""

from __future__ import annotations

import json
import logging
import os
import re
from functools import partial
from pathlib import Path
from typing import Literal, cast

import numpy as np
import pytest
import torch
from huggingface_hub import CommitInfo, HfApi, RepoUrl
from torch import nn
from transformers.utils import is_peft_available

from sentence_transformers import SentenceTransformer, util
from sentence_transformers.models import (
    CNN,
    LSTM,
    CLIPModel,
    Dense,
    LayerNorm,
    Normalize,
    Pooling,
    Transformer,
    WeightedLayerPooling,
)
from sentence_transformers.similarity_functions import SimilarityFunction
from tests.utils import SafeTemporaryDirectory


def test_load_with_safetensors() -> None:
    with SafeTemporaryDirectory() as cache_folder:
        safetensors_model = SentenceTransformer(
            "sentence-transformers-testing/stsb-bert-tiny-safetensors",
            cache_folder=cache_folder,
        )

        # Only the safetensors file must be loaded
        pytorch_files = list(Path(cache_folder).glob("**/pytorch_model.bin"))
        assert 0 == len(pytorch_files), "PyTorch model file must not be downloaded."
        safetensors_files = list(Path(cache_folder).glob("**/model.safetensors"))
        assert 1 == len(safetensors_files), "Safetensors model file must be downloaded."

    with SafeTemporaryDirectory() as cache_folder:
        transformer = Transformer(
            "sentence-transformers-testing/stsb-bert-tiny-safetensors",
            cache_dir=cache_folder,
            model_args={"use_safetensors": False},
        )
        pooling = Pooling(transformer.get_word_embedding_dimension())
        pytorch_model = SentenceTransformer(modules=[transformer, pooling])

        # Only the pytorch file must be loaded
        pytorch_files = list(Path(cache_folder).glob("**/pytorch_model.bin"))
        assert 1 == len(pytorch_files), "PyTorch model file must be downloaded."
        safetensors_files = list(Path(cache_folder).glob("**/model.safetensors"))
        assert 0 == len(safetensors_files), "Safetensors model file must not be downloaded."

    sentences = ["This is a test sentence", "This is another test sentence"]
    assert torch.equal(
        safetensors_model.encode(sentences, convert_to_tensor=True),
        pytorch_model.encode(sentences, convert_to_tensor=True),
    ), "Ensure that Safetensors and PyTorch loaded models result in identical embeddings"


@pytest.mark.skipif(not torch.cuda.is_available(), reason="CUDA must be available to test moving devices effectively.")
def test_to() -> None:
    model = SentenceTransformer("sentence-transformers-testing/stsb-bert-tiny-safetensors", device="cpu")

    test_device = torch.device("cuda")
    assert model.device.type == "cpu"
    assert test_device.type == "cuda"

    model.to(test_device)
    assert model.device.type == "cuda", "The model device should have updated"

    model.encode("Test sentence")
    assert model.device.type == "cuda", "Encoding shouldn't change the device"

    assert model._target_device == model.device, "Prevent backwards compatibility failure for _target_device"
    model._target_device = "cpu"
    assert model.device.type == "cpu", "Ensure that setting `_target_device` doesn't crash."


@pytest.mark.skipif(not torch.cuda.is_available(), reason="CUDA must be available to test fp16 and bf16 inference.")
@pytest.mark.parametrize("torch_dtype", ["auto", "float16", "bfloat16", torch.float16, torch.bfloat16])
def test_torch_dtype(torch_dtype) -> None:
    model = SentenceTransformer(
        "sentence-transformers-testing/all-nli-bert-tiny-dense",
        device="cuda",
        model_kwargs={"torch_dtype": torch_dtype},
    )
    embedding = model.encode("Test sentence")
    assert embedding.shape[-1] == model.get_sentence_embedding_dimension()


def test_push_to_hub(monkeypatch: pytest.MonkeyPatch, caplog: pytest.LogCaptureFixture) -> None:
    def mock_create_repo(self, repo_id, **kwargs):
        return RepoUrl(f"https://huggingface.co/{repo_id}")

    mock_upload_folder_kwargs = {}

    def mock_upload_folder(self, **kwargs):
        nonlocal mock_upload_folder_kwargs
        mock_upload_folder_kwargs = kwargs
        if kwargs.get("revision") is None:
            return CommitInfo(
                commit_url=f"https://huggingface.co/{kwargs.get('repo_id')}/commit/123456",
                commit_message="commit_message",
                commit_description="commit_description",
                oid="oid",
            )
        else:
            return CommitInfo(
                commit_url=f"https://huggingface.co/{kwargs.get('repo_id')}/commit/678901",
                commit_message="commit_message",
                commit_description="commit_description",
                oid="oid",
            )

    def mock_create_branch(self, repo_id, branch, revision=None, **kwargs):
        return None

    monkeypatch.setattr(HfApi, "create_repo", mock_create_repo)
    monkeypatch.setattr(HfApi, "upload_folder", mock_upload_folder)
    monkeypatch.setattr(HfApi, "create_branch", mock_create_branch)

    model = SentenceTransformer("sentence-transformers-testing/stsb-bert-tiny-safetensors")

    url = model.push_to_hub("sentence-transformers-testing/stsb-bert-tiny-safetensors")
    assert mock_upload_folder_kwargs["repo_id"] == "sentence-transformers-testing/stsb-bert-tiny-safetensors"
    assert url == "https://huggingface.co/sentence-transformers-testing/stsb-bert-tiny-safetensors/commit/123456"
    mock_upload_folder_kwargs.clear()

    caplog.clear()
    with caplog.at_level(logging.WARNING):
        url = model.save_to_hub("sentence-transformers-testing/stsb-bert-tiny-safetensors")
        assert mock_upload_folder_kwargs["repo_id"] == "sentence-transformers-testing/stsb-bert-tiny-safetensors"
        assert url == "https://huggingface.co/sentence-transformers-testing/stsb-bert-tiny-safetensors/commit/123456"
        mock_upload_folder_kwargs.clear()
        assert len(caplog.record_tuples) == 1
        assert (
            caplog.record_tuples[0][2]
            == "The `save_to_hub` method is deprecated and will be removed in a future version of SentenceTransformers. Please use `push_to_hub` instead for future model uploads."
        )

    with pytest.raises(
        ValueError, match="Providing an `organization` to `save_to_hub` is deprecated, please only use `repo_id`."
    ):
        model.save_to_hub("sentence-transformers-testing/stsb-bert-tiny-safetensors", organization="unrelated")

    caplog.clear()
    with caplog.at_level(logging.WARNING):
        url = model.save_to_hub(
            "sentence-transformers-testing/stsb-bert-tiny-safetensors", organization="sentence-transformers-testing"
        )
        assert mock_upload_folder_kwargs["repo_id"] == "sentence-transformers-testing/stsb-bert-tiny-safetensors"
        assert url == "https://huggingface.co/sentence-transformers-testing/stsb-bert-tiny-safetensors/commit/123456"
        assert len(caplog.record_tuples) == 2
        assert (
            caplog.record_tuples[0][2]
            == "The `save_to_hub` method is deprecated and will be removed in a future version of SentenceTransformers. Please use `push_to_hub` instead for future model uploads."
        )
        assert (
            caplog.record_tuples[1][2]
            == 'Providing an `organization` to `save_to_hub` is deprecated, please only use `repo_id="sentence-transformers-testing/stsb-bert-tiny-safetensors"` instead.'
        )
    mock_upload_folder_kwargs.clear()

    caplog.clear()
    with caplog.at_level(logging.WARNING):
        url = model.save_to_hub("stsb-bert-tiny-safetensors", organization="sentence-transformers-testing")
        assert mock_upload_folder_kwargs["repo_id"] == "sentence-transformers-testing/stsb-bert-tiny-safetensors"
        assert url == "https://huggingface.co/sentence-transformers-testing/stsb-bert-tiny-safetensors/commit/123456"
        assert len(caplog.record_tuples) == 2
        assert (
            caplog.record_tuples[0][2]
            == "The `save_to_hub` method is deprecated and will be removed in a future version of SentenceTransformers. Please use `push_to_hub` instead for future model uploads."
        )
        assert (
            caplog.record_tuples[1][2]
            == 'Providing an `organization` to `save_to_hub` is deprecated, please use `repo_id="sentence-transformers-testing/stsb-bert-tiny-safetensors"` instead.'
        )
    mock_upload_folder_kwargs.clear()

    caplog.clear()
    with caplog.at_level(logging.WARNING):
        url = model.save_to_hub(
            "sentence-transformers-testing/stsb-bert-tiny-safetensors", local_model_path="my_fake_local_model_path"
        )
        assert mock_upload_folder_kwargs["repo_id"] == "sentence-transformers-testing/stsb-bert-tiny-safetensors"
        assert mock_upload_folder_kwargs["folder_path"] == "my_fake_local_model_path"
        assert url == "https://huggingface.co/sentence-transformers-testing/stsb-bert-tiny-safetensors/commit/123456"
        assert len(caplog.record_tuples) == 1
        assert (
            caplog.record_tuples[0][2]
            == "The `save_to_hub` method is deprecated and will be removed in a future version of SentenceTransformers. Please use `push_to_hub` instead for future model uploads."
        )
    mock_upload_folder_kwargs.clear()

    # Incorrect usage: Using deprecated "repo_name" positional argument
    caplog.clear()
    with caplog.at_level(logging.WARNING):
        url = model.save_to_hub(repo_name="sentence-transformers-testing/stsb-bert-tiny-safetensors")
        assert mock_upload_folder_kwargs["repo_id"] == "sentence-transformers-testing/stsb-bert-tiny-safetensors"
        assert url == "https://huggingface.co/sentence-transformers-testing/stsb-bert-tiny-safetensors/commit/123456"
        assert len(caplog.record_tuples) == 2
        assert (
            caplog.record_tuples[0][2]
            == "Providing a `repo_name` keyword argument to `save_to_hub` is deprecated, please use `repo_id` instead."
        )
        assert (
            caplog.record_tuples[1][2]
            == "The `save_to_hub` method is deprecated and will be removed in a future version of SentenceTransformers. Please use `push_to_hub` instead for future model uploads."
        )
    mock_upload_folder_kwargs.clear()

    # Incorrect usage: Use positional arguments from before "token" was introduced
    caplog.clear()
    with caplog.at_level(logging.WARNING):
        url = model.save_to_hub(
            "stsb-bert-tiny-safetensors",  # repo_name
            "sentence-transformers-testing",  # organization
            True,  # private
            commit_message="Adding new awesome Model!",
            exist_ok=True,
        )
        assert mock_upload_folder_kwargs["repo_id"] == "sentence-transformers-testing/stsb-bert-tiny-safetensors"
        assert mock_upload_folder_kwargs["commit_message"] == "Adding new awesome Model!"
        assert url == "https://huggingface.co/sentence-transformers-testing/stsb-bert-tiny-safetensors/commit/123456"
        assert len(caplog.record_tuples) == 2
        assert (
            caplog.record_tuples[0][2]
            == "The `save_to_hub` method is deprecated and will be removed in a future version of SentenceTransformers. Please use `push_to_hub` instead for future model uploads."
        )
        assert (
            caplog.record_tuples[1][2]
            == 'Providing an `organization` to `save_to_hub` is deprecated, please use `repo_id="sentence-transformers-testing/stsb-bert-tiny-safetensors"` instead.'
        )
    mock_upload_folder_kwargs.clear()

    url = model.push_to_hub("sentence-transformers-testing/stsb-bert-tiny-safetensors", revision="revision_test")
    assert mock_upload_folder_kwargs["repo_id"] == "sentence-transformers-testing/stsb-bert-tiny-safetensors"
    assert mock_upload_folder_kwargs["revision"] == "revision_test"
    assert url == "https://huggingface.co/sentence-transformers-testing/stsb-bert-tiny-safetensors/commit/678901"
    mock_upload_folder_kwargs.clear()


@pytest.mark.parametrize("safe_serialization", [True, False, None])
def test_safe_serialization(safe_serialization: bool) -> None:
    with SafeTemporaryDirectory() as cache_folder:
        model = SentenceTransformer("sentence-transformers-testing/stsb-bert-tiny-safetensors")
        if safe_serialization:
            model.save(cache_folder, safe_serialization=safe_serialization)
            model_files = list(Path(cache_folder).glob("**/model.safetensors"))
            assert 1 == len(model_files)
        elif safe_serialization is None:
            model.save(cache_folder)
            model_files = list(Path(cache_folder).glob("**/model.safetensors"))
            assert 1 == len(model_files)
        else:
            model.save(cache_folder, safe_serialization=safe_serialization)
            model_files = list(Path(cache_folder).glob("**/pytorch_model.bin"))
            assert 1 == len(model_files)


def test_load_with_revision() -> None:
    main_model = SentenceTransformer("sentence-transformers-testing/stsb-bert-tiny-safetensors", revision="main")
    latest_model = SentenceTransformer(
        "sentence-transformers-testing/stsb-bert-tiny-safetensors", revision="f3cb857cba53019a20df283396bcca179cf051a4"
    )
    older_model = SentenceTransformer(
        "sentence-transformers-testing/stsb-bert-tiny-safetensors", revision="ba33022fdf0b0fc2643263f0726f44d0a07d0e24"
    )

    test_sentence = ["Hello there!"]
    main_embeddings = main_model.encode(test_sentence, convert_to_tensor=True)
    assert torch.equal(main_embeddings, latest_model.encode(test_sentence, convert_to_tensor=True))
    assert not torch.equal(main_embeddings, older_model.encode(test_sentence, convert_to_tensor=True))


def test_load_local_without_normalize_directory(stsb_bert_tiny_model: SentenceTransformer) -> None:
    model = stsb_bert_tiny_model
    model.add_module("Normalize", Normalize())
    with SafeTemporaryDirectory() as tmp_folder:
        model_path = Path(tmp_folder) / "tiny_model_local"
        model.save(str(model_path))

        assert (model_path / "2_Normalize").exists()
        os.rmdir(model_path / "2_Normalize")
        assert not (model_path / "2_Normalize").exists()

        # This fails in v2.3.0
        fresh_tiny_model = SentenceTransformer(str(model_path))
        assert isinstance(fresh_tiny_model, SentenceTransformer)


def test_prompts(stsb_bert_tiny_model: SentenceTransformer, caplog: pytest.LogCaptureFixture) -> None:
    model = stsb_bert_tiny_model
    assert model.prompts == {}
    assert model.default_prompt_name is None
    texts = ["How to bake a chocolate cake", "Symptoms of the flu"]
    no_prompt_embedding = model.encode(texts)
    prompt_embedding = model.encode([f"query: {text}" for text in texts])
    assert not np.array_equal(no_prompt_embedding, prompt_embedding)

    for query in ["query: ", "query:", "query:   "]:
        # Test prompt="... {}"
        model.prompts = {}
        assert np.array_equal(model.encode(texts, prompt=query), prompt_embedding)

        # Test prompt_name="..."
        model.prompts = {"query": query}
        assert np.array_equal(model.encode(texts, prompt_name="query"), prompt_embedding)

        caplog.clear()
        # Test prompt_name="..." & prompt="..."
        with caplog.at_level(logging.WARNING):
            assert np.array_equal(model.encode(texts, prompt=query, prompt_name="query"), prompt_embedding)
            assert len(caplog.record_tuples) == 1
            assert (
                caplog.record_tuples[0][2]
                == "Encode with either a `prompt`, a `prompt_name`, or neither, but not both. "
                "Ignoring the `prompt_name` in favor of `prompt`."
            )

        with pytest.raises(
            ValueError,
            match=re.escape(
                "Prompt name 'invalid_prompt_name' not found in the configured prompts dictionary with keys ['query']."
            ),
        ):
            model.encode(texts, prompt_name="invalid_prompt_name")


def test_save_load_prompts() -> None:
    with pytest.raises(
        ValueError,
        match=re.escape(
            "Default prompt name 'invalid_prompt_name' not found in the configured prompts dictionary with keys ['query']."
        ),
    ):
        model = SentenceTransformer(
            "sentence-transformers-testing/stsb-bert-tiny-safetensors",
            prompts={"query": "query: "},
            default_prompt_name="invalid_prompt_name",
        )

    model = SentenceTransformer(
        "sentence-transformers-testing/stsb-bert-tiny-safetensors",
        prompts={"query": "query: "},
        default_prompt_name="query",
    )
    assert model.prompts == {"query": "query: "}
    assert model.default_prompt_name == "query"

    with SafeTemporaryDirectory() as tmp_folder:
        model_path = Path(tmp_folder) / "tiny_model_local"
        model.save(str(model_path))
        config_path = model_path / "config_sentence_transformers.json"
        assert config_path.exists()
        with open(config_path, encoding="utf8") as f:
            saved_config = json.load(f)
        assert saved_config["prompts"] == {"query": "query: "}
        assert saved_config["default_prompt_name"] == "query"

        fresh_model = SentenceTransformer(str(model_path))
        assert fresh_model.prompts == {"query": "query: "}
        assert fresh_model.default_prompt_name == "query"


@pytest.mark.skipif(not torch.cuda.is_available(), reason="CUDA must be available to test float16 support.")
def test_load_with_torch_dtype() -> None:
    model = SentenceTransformer("sentence-transformers-testing/stsb-bert-tiny-safetensors")

    assert model.encode(["Hello there!"], convert_to_tensor=True).dtype == torch.float32

    with SafeTemporaryDirectory() as tmp_folder:
        fp16_model_dir = Path(tmp_folder) / "fp16_model"
        model.half()
        model.save(str(fp16_model_dir))
        del model

        fp16_model = SentenceTransformer(
            str(fp16_model_dir),
            model_kwargs={"torch_dtype": "auto"},
        )
        assert fp16_model.encode(["Hello there!"], convert_to_tensor=True).dtype == torch.float16


def test_load_with_model_kwargs(monkeypatch: pytest.MonkeyPatch) -> None:
    transformer_kwargs = {}
    original_transformer_init = Transformer.__init__

    def transformers_init(*args, **kwargs):
        nonlocal transformer_kwargs
        nonlocal original_transformer_init
        transformer_kwargs = kwargs
        return original_transformer_init(*args, **kwargs)

    monkeypatch.setattr(Transformer, "__init__", transformers_init)

    SentenceTransformer(
        "sentence-transformers-testing/stsb-bert-tiny-safetensors",
        model_kwargs={"attn_implementation": "eager", "low_cpu_mem_usage": False},
    )

    assert "low_cpu_mem_usage" in transformer_kwargs["model_args"]
    assert transformer_kwargs["model_args"]["low_cpu_mem_usage"] is False
    assert "attn_implementation" in transformer_kwargs["model_args"]
    assert transformer_kwargs["model_args"]["attn_implementation"] == "eager"


@pytest.mark.skipif(not is_peft_available(), reason="PEFT must be available to test PEFT support.")
def test_load_checkpoint_with_peft_and_lora() -> None:
    from peft import LoraConfig, PeftModel, TaskType

    peft_config = LoraConfig(
        target_modules=["query", "key", "value"],
        task_type=TaskType.FEATURE_EXTRACTION,
        inference_mode=False,
        r=8,
        lora_alpha=32,
        lora_dropout=0.1,
    )

    with SafeTemporaryDirectory() as tmp_folder:
        model = SentenceTransformer("sentence-transformers-testing/stsb-bert-tiny-safetensors")
        model.add_adapter(peft_config)
        model.save(tmp_folder)
        expecteds = model.encode(["Hello there!", "How are you?"], convert_to_tensor=True)

        loaded_peft_model = SentenceTransformer(tmp_folder)
        actuals = loaded_peft_model.encode(["Hello there!", "How are you?"], convert_to_tensor=True)

        assert isinstance(model._modules["0"].auto_model, nn.Module)
        assert isinstance(loaded_peft_model._modules["0"].auto_model, PeftModel)
        assert torch.equal(expecteds, actuals)


@pytest.mark.skipif(not torch.cuda.is_available(), reason="CUDA must be available to test float16 support.")
def test_encode_fp16() -> None:
    tiny_model = SentenceTransformer("sentence-transformers-testing/stsb-bert-tiny-safetensors")
    tiny_model.half()
    embeddings = tiny_model.encode(["Hello there!"], convert_to_tensor=True)
    assert embeddings.dtype == torch.float16


@pytest.mark.parametrize("convert_to_tensor", [True, False])
@pytest.mark.parametrize("convert_to_numpy", [True, False])
@pytest.mark.parametrize(
    ("precision", "expected_torch_dtype", "expected_numpy_dtype"),
    [
        (None, torch.float32, np.float32),
        ("float32", torch.float32, np.float32),
        ("int8", torch.int8, np.int8),
        ("uint8", torch.uint8, np.uint8),
        ("binary", torch.int8, np.int8),
        ("ubinary", torch.uint8, np.uint8),
    ],
)
def test_encode_quantization(
    stsb_bert_tiny_model_reused: SentenceTransformer,
    convert_to_tensor: bool,
    convert_to_numpy: bool,
    precision: str,
    expected_torch_dtype,
    expected_numpy_dtype,
) -> None:
    tiny_model = stsb_bert_tiny_model_reused
    embeddings = tiny_model.encode(
        ["One sentence", "Another sentence"],
        convert_to_tensor=convert_to_tensor,
        convert_to_numpy=convert_to_numpy,
        precision=precision,
    )
    if convert_to_tensor:
        assert embeddings[0].dtype == expected_torch_dtype
        assert isinstance(embeddings, torch.Tensor)
    elif convert_to_numpy:
        assert embeddings[0].dtype == expected_numpy_dtype
        assert isinstance(embeddings, np.ndarray)
    else:
        assert embeddings[0].dtype == expected_torch_dtype
        assert isinstance(embeddings, list)


@pytest.mark.parametrize("sentences", ("Single sentence", ["One sentence", "Another sentence"]))
@pytest.mark.parametrize("convert_to_tensor", [True, False])
@pytest.mark.parametrize("convert_to_numpy", [True, False])
@pytest.mark.parametrize("normalize_embeddings", [True, False])
@pytest.mark.parametrize("output_value", ["sentence_embedding", None])
def test_encode_truncate(
    stsb_bert_tiny_model_reused: SentenceTransformer,
    sentences: str | list[str],
    convert_to_tensor: bool,
    convert_to_numpy: bool,
    normalize_embeddings: bool,
    output_value: Literal["sentence_embedding"] | None,
) -> None:
    model = stsb_bert_tiny_model_reused
    embeddings_full_unnormalized: torch.Tensor = model.encode(
        sentences, convert_to_numpy=False, convert_to_tensor=True
    )  # These are raw embeddings which serve as the reference to test against

    def test(model: SentenceTransformer, expected_dim: int):
        outputs = model.encode(
            sentences,
            output_value=output_value,
            convert_to_tensor=convert_to_tensor,
            convert_to_numpy=convert_to_numpy,
            normalize_embeddings=normalize_embeddings,
        )

        # Extract the sentence embeddings out of outputs
        if output_value is None:
            # We get the whole plate
            if not isinstance(outputs, list):
                embeddings = outputs["sentence_embedding"]
            else:
                outputs = cast(list[dict[str, torch.Tensor]], outputs)
                embeddings = [out_features["sentence_embedding"] for out_features in outputs]
        else:
            embeddings = outputs

        # Test shape
        if isinstance(embeddings, list):  # list of tensors
            embeddings_shape = (len(embeddings), embeddings[0].shape[-1])
        else:
            embeddings_shape = embeddings.shape
        expected_shape = (expected_dim,) if isinstance(sentences, str) else (len(sentences), expected_dim)
        assert embeddings_shape == expected_shape
        assert model.get_sentence_embedding_dimension() == expected_dim

        # Convert embeddings to a torch Tensor for ease of testing
        if isinstance(embeddings, list):
            embeddings = torch.stack(embeddings)
        elif isinstance(embeddings, np.ndarray):
            embeddings = torch.from_numpy(embeddings).to(embeddings_full_unnormalized.device)
            # On a non-cpu device, the device of torch.from_numpy(embeddings) is always CPU

        # Test content
        if normalize_embeddings:
            if output_value is None:
                # Currently, normalization is not performed; it's the raw output of the forward pass
                pass
            else:
                normalize = partial(torch.nn.functional.normalize, p=2, dim=-1)
                assert torch.allclose(
                    embeddings,
                    normalize(util.truncate_embeddings(embeddings_full_unnormalized, expected_dim)),
                )
        else:
            assert torch.allclose(embeddings, util.truncate_embeddings(embeddings_full_unnormalized, expected_dim))

    # Test init w/o setting truncate_dim (it's None)
    original_output_dim: int = model.get_sentence_embedding_dimension()
    test(model, expected_dim=original_output_dim)

    # Test init w/ a set truncate_dim
    truncate_dim = int(original_output_dim / 4)
    model = SentenceTransformer("sentence-transformers-testing/stsb-bert-tiny-safetensors", truncate_dim=truncate_dim)
    test(model, expected_dim=truncate_dim)

    # Test setting the attribute after init to a greater dimension
    new_truncate_dim = 2 * truncate_dim
    model.truncate_dim = new_truncate_dim
    test(model, expected_dim=new_truncate_dim)

    # Test context manager
    final_truncate_dim = int(original_output_dim / 8)
    with model.truncate_sentence_embeddings(final_truncate_dim):
        test(model, expected_dim=final_truncate_dim)
    test(model, expected_dim=new_truncate_dim)  # b/c we've exited the context

    # Test w/ an ouptut_dim that's larger than the original_output_dim. No truncation ends up happening
    model.truncate_dim = 2 * original_output_dim
    test(model, expected_dim=original_output_dim)


@pytest.mark.parametrize("similarity_fn_name", SimilarityFunction.possible_values())
def test_similarity_score(stsb_bert_tiny_model_reused: SentenceTransformer, similarity_fn_name: str) -> None:
    model = stsb_bert_tiny_model_reused
    model.similarity_fn_name = similarity_fn_name
    sentences = [
        "The weather is so nice!",
        "It's so sunny outside.",
        "He's driving to the movie theater.",
        "She's going to the cinema.",
    ]
    embeddings = model.encode(sentences, normalize_embeddings=True)
    scores = model.similarity(embeddings, embeddings)
    assert scores.shape == (len(sentences), len(sentences))
    if similarity_fn_name in ("cosine", "dot"):
        expected = np.ones(4, dtype=float)
    else:
        expected = np.zeros(4, dtype=float)
    np.testing.assert_almost_equal(np.diag(scores), expected, decimal=4)
    assert scores[1][0] > scores[2][0]
    assert scores[1][0] > scores[3][0]
    assert scores[2][3] > scores[2][0]
    assert scores[2][3] > scores[2][1]

    pairwise_scores = model.similarity_pairwise(embeddings[::2], embeddings[1::2])
    assert pairwise_scores.shape == (len(sentences) // 2,)
    if similarity_fn_name in ("cosine", "dot"):
        assert (pairwise_scores > 0.5).all()


def test_similarity_score_save(stsb_bert_tiny_model: SentenceTransformer) -> None:
    model = stsb_bert_tiny_model
    embeddings = model.encode(["Sentence 1", "Sentence 2"])
    assert model.similarity_fn_name == "cosine"
    cosine_scores = model.similarity(embeddings, embeddings)
    # Using 'similarity' methods sets the default similarity function to 'cosine'
    assert model.similarity_fn_name == "cosine"

    model.similarity_fn_name = "euclidean"
    with SafeTemporaryDirectory() as tmp_folder:
        model.save(tmp_folder)
        loaded_model = SentenceTransformer(tmp_folder)
    assert loaded_model.similarity_fn_name == "euclidean"
    dot_scores = model.similarity(embeddings, embeddings)
    assert np.not_equal(cosine_scores, dot_scores).all()


def test_model_card_save_update_model_id(stsb_bert_tiny_model: SentenceTransformer) -> None:
    model = stsb_bert_tiny_model
    # Removing the saved model card will cause a fresh one to be generated when we save
    model._model_card_text = ""
    with SafeTemporaryDirectory() as tmp_folder:
        model.save(tmp_folder)
        with open(Path(tmp_folder) / "README.md", encoding="utf8") as f:
            model_card_text = f.read()
            assert 'model = SentenceTransformer("sentence_transformers_model_id"' in model_card_text

        # When we reload this saved model and then re-save it, we want to override the 'sentence_transformers_model_id'
        # if we have it set
        loaded_model = SentenceTransformer(tmp_folder)

    with SafeTemporaryDirectory() as tmp_folder:
        loaded_model.save(tmp_folder, model_name="test_user/test_model")

        with open(Path(tmp_folder) / "README.md", encoding="utf8") as f:
            model_card_text = f.read()
            assert 'model = SentenceTransformer("test_user/test_model"' in model_card_text


def test_override_config_versions(stsb_bert_tiny_model: SentenceTransformer) -> None:
    model = stsb_bert_tiny_model

    assert model._model_config["__version__"]["sentence_transformers"] == "2.2.2"
    with SafeTemporaryDirectory() as tmp_folder:
        model.save(tmp_folder)
        loaded_model = SentenceTransformer(tmp_folder)
    # Verify that the version has now been updated when saving the model again
    assert loaded_model._model_config["__version__"]["sentence_transformers"] != "2.2.2"


@pytest.mark.parametrize(
    "modules",
    [
        [
            Transformer("sentence-transformers-testing/stsb-bert-tiny-safetensors"),
            Pooling(128, "mean"),
            Dense(128, 128),
        ],
        [Transformer("sentence-transformers-testing/stsb-bert-tiny-safetensors"), CNN(128, 128), Pooling(128, "mean")],
        [
            Transformer("sentence-transformers-testing/stsb-bert-tiny-safetensors"),
            Pooling(128, "mean"),
            LayerNorm(128),
        ],
        [
            SentenceTransformer("sentence-transformers/average_word_embeddings_levy_dependency")[0],
            LSTM(300, 128),
            Pooling(128, "mean"),
        ],
        [
            Transformer("sentence-transformers-testing/stsb-bert-tiny-safetensors"),
            WeightedLayerPooling(128, num_hidden_layers=2, layer_start=1),
            Pooling(128, "mean"),
        ],
        SentenceTransformer("sentence-transformers/average_word_embeddings_levy_dependency"),
    ],
)
def test_safetensors(modules: list[nn.Module] | SentenceTransformer) -> None:
    if isinstance(modules, SentenceTransformer):
        model = modules
    else:
        # output_hidden_states must be True for WeightedLayerPooling
        if isinstance(modules[1], WeightedLayerPooling):
            modules[0].auto_model.config.output_hidden_states = True
        model = SentenceTransformer(modules=modules)
    original_embedding = model.encode("Hello, World!")

    with SafeTemporaryDirectory() as tmp_folder:
        model.save(tmp_folder)
        # Ensure that we only have the safetensors file and no pytorch_model.bin
        assert list(Path(tmp_folder).rglob("**/model.safetensors"))
        assert not list(Path(tmp_folder).rglob("**/pytorch_model.bin"))

        # Ensure that we can load the model again and get the same embeddings
        loaded_model = SentenceTransformer(tmp_folder)
        loaded_embedding = loaded_model.encode("Hello, World!")
        assert np.allclose(original_embedding, loaded_embedding)


def test_empty_encode(stsb_bert_tiny_model: SentenceTransformer) -> None:
    model = stsb_bert_tiny_model
    embeddings = model.encode([])
    assert embeddings.shape == (0,)


<<<<<<< HEAD
def test_clip():
    model = CLIPModel()
    assert model.max_seq_length == 77
    assert model.processor.tokenizer.model_max_length == 77
    tokenized = model.tokenize(["This is my text sentence"])
    assert "input_ids" in tokenized
    assert tokenized["input_ids"].shape == (1, 7)

    model.max_seq_length = 5
    assert model.max_seq_length == 5
    assert model.processor.tokenizer.model_max_length == 5
    tokenized = model.tokenize(["This is my text sentence"])
    assert "input_ids" in tokenized
    assert tokenized["input_ids"].shape == (1, 5)
=======
@pytest.mark.skipif(not is_peft_available(), reason="PEFT must be available to test adapter methods.")
def test_multiple_adapters() -> None:
    text = "Hello, World!"
    model = SentenceTransformer("sentence-transformers-testing/stsb-bert-tiny-safetensors")
    vec_initial = model.encode(text)
    from peft import LoraConfig, TaskType, get_model_status

    # Adding a fresh adapter
    peft_config = LoraConfig(
        target_modules=["query", "key", "value"],
        task_type=TaskType.FEATURE_EXTRACTION,
        inference_mode=False,
        r=8,
        lora_alpha=32,
        lora_dropout=0.1,
        init_lora_weights=False,  # Random initialization to test the adapter
    )
    model.add_adapter(peft_config)

    # Load an adapter from the hub
    model.load_adapter("sentence-transformers-testing/stsb-bert-tiny-lora", "hub_adapter")

    # Adding another one with a different name
    peft_config = LoraConfig(
        target_modules=["value"],
        task_type=TaskType.FEATURE_EXTRACTION,
        inference_mode=False,
        r=2,
        lora_alpha=16,
        lora_dropout=0.1,
        init_lora_weights=False,  # Random initialization to test the adapter
    )
    model.add_adapter(peft_config, "my_adapter")

    # Check that peft recognizes the adapters while we compute vectors for later comparison
    status = get_model_status(model)
    assert status.available_adapters == ["default", "hub_adapter", "my_adapter"]
    assert status.enabled
    assert status.active_adapters == ["my_adapter"]
    assert status.active_adapters == model.active_adapters()
    vec_my_adapter = model.encode(text)

    model.set_adapter("default")
    status = get_model_status(model)
    assert status.active_adapters == ["default"]
    vec_default_adapter = model.encode(text)

    model.disable_adapters()
    status = get_model_status(model)
    assert not status.enabled
    vec_no_adapter = model.encode(text)

    # Check that each vector is different
    assert not np.allclose(vec_my_adapter, vec_default_adapter)
    assert not np.allclose(vec_my_adapter, vec_no_adapter)
    assert not np.allclose(vec_default_adapter, vec_no_adapter)
    # Check that the vectors from the original model match
    assert np.allclose(vec_initial, vec_no_adapter)

    # Check that for non Transformer-based models we have an error
    model = SentenceTransformer("sentence-transformers/average_word_embeddings_levy_dependency")
    with pytest.raises(ValueError, match="PEFT methods are only supported"):
        model.add_adapter(peft_config)


@pytest.mark.skipif(not is_peft_available(), reason="PEFT must be available to test loading PEFT models.")
def test_load_adapter_with_revision():
    model = SentenceTransformer(
        "sentence-transformers-testing/stsb-bert-tiny-lora", revision="3b4f75bcb3dec36a7e05da8c44ee2f7f1d023b1a"
    )
    embeddings = model.encode("Hello, World!")
    assert embeddings.shape == (128,)
>>>>>>> 63758e13
<|MERGE_RESOLUTION|>--- conflicted
+++ resolved
@@ -719,22 +719,6 @@
     assert embeddings.shape == (0,)
 
 
-<<<<<<< HEAD
-def test_clip():
-    model = CLIPModel()
-    assert model.max_seq_length == 77
-    assert model.processor.tokenizer.model_max_length == 77
-    tokenized = model.tokenize(["This is my text sentence"])
-    assert "input_ids" in tokenized
-    assert tokenized["input_ids"].shape == (1, 7)
-
-    model.max_seq_length = 5
-    assert model.max_seq_length == 5
-    assert model.processor.tokenizer.model_max_length == 5
-    tokenized = model.tokenize(["This is my text sentence"])
-    assert "input_ids" in tokenized
-    assert tokenized["input_ids"].shape == (1, 5)
-=======
 @pytest.mark.skipif(not is_peft_available(), reason="PEFT must be available to test adapter methods.")
 def test_multiple_adapters() -> None:
     text = "Hello, World!"
@@ -807,4 +791,19 @@
     )
     embeddings = model.encode("Hello, World!")
     assert embeddings.shape == (128,)
->>>>>>> 63758e13
+
+
+def test_clip():
+    model = CLIPModel()
+    assert model.max_seq_length == 77
+    assert model.processor.tokenizer.model_max_length == 77
+    tokenized = model.tokenize(["This is my text sentence"])
+    assert "input_ids" in tokenized
+    assert tokenized["input_ids"].shape == (1, 7)
+
+    model.max_seq_length = 5
+    assert model.max_seq_length == 5
+    assert model.processor.tokenizer.model_max_length == 5
+    tokenized = model.tokenize(["This is my text sentence"])
+    assert "input_ids" in tokenized
+    assert tokenized["input_ids"].shape == (1, 5)