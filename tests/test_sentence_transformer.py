--- conflicted
+++ resolved
@@ -265,12 +265,10 @@
 
         # This fails in v2.3.0
         fresh_tiny_model = SentenceTransformer(str(model_path))
-<<<<<<< HEAD
         assert len(fresh_tiny_model.config.modules) == 3
         assert not fresh_tiny_model.config.empty_on_init
         fresh_tiny_model.add_module("Normalize", Normalize())
         assert len(fresh_tiny_model.config.modules) == 4
-=======
         assert isinstance(fresh_tiny_model, SentenceTransformer)
 
 
@@ -485,5 +483,4 @@
 
     # Test w/ an ouptut_dim that's larger than the original_output_dim. No truncation ends up happening
     model.truncate_dim = 2 * original_output_dim
-    test(model, expected_dim=original_output_dim)
->>>>>>> 43f4a223
+    test(model, expected_dim=original_output_dim)