--- conflicted
+++ resolved
@@ -53,13 +53,7 @@
 
 @pytest.fixture(scope="session")
 def stsb_dataset_dict() -> DatasetDict:
-<<<<<<< HEAD
-    dataset_dict = load_dataset("mteb/stsbenchmark-sts")
-    dataset_dict = dataset_dict.select_columns(["sentence1", "sentence2", "score"])
-    return dataset_dict
-=======
     return load_dataset("sentence-transformers/stsb")
->>>>>>> f3dad376
 
 
 @pytest.fixture()
