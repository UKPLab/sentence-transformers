from __future__ import annotations

import re
import tempfile
from contextlib import nullcontext
from copy import deepcopy
from pathlib import Path

import pytest
import torch
from datasets.dataset_dict import DatasetDict

from sentence_transformers import SentenceTransformer, SentenceTransformerTrainer, losses
<<<<<<< HEAD
from sentence_transformers.losses import MultipleNegativesRankingLoss
=======
from sentence_transformers.evaluation import EmbeddingSimilarityEvaluator
>>>>>>> 1cb196ad
from sentence_transformers.training_args import SentenceTransformerTrainingArguments
from sentence_transformers.util import is_datasets_available, is_training_available
from tests.utils import SafeTemporaryDirectory

if is_datasets_available():
    from datasets import Dataset, DatasetDict, IterableDatasetDict, load_dataset

if not is_training_available():
    pytest.skip(
        reason='Sentence Transformers was not installed with the `["train"]` extra.',
        allow_module_level=True,
    )


def test_trainer_multi_dataset_errors(
    stsb_bert_tiny_model: SentenceTransformer, stsb_dataset_dict: DatasetDict
) -> None:
    train_dataset = stsb_dataset_dict["train"]
    loss = {
        "multi_nli": losses.CosineSimilarityLoss(model=stsb_bert_tiny_model),
        "snli": losses.CosineSimilarityLoss(model=stsb_bert_tiny_model),
        "stsb": losses.CosineSimilarityLoss(model=stsb_bert_tiny_model),
    }
    with pytest.raises(
        ValueError, match="If the provided `loss` is a dict, then the `train_dataset` must be a `DatasetDict`."
    ):
        SentenceTransformerTrainer(model=stsb_bert_tiny_model, train_dataset=train_dataset, loss=loss)

    train_dataset = DatasetDict(
        {
            "multi_nli": stsb_dataset_dict["train"],
            "snli": stsb_dataset_dict["train"],
            "stsb": stsb_dataset_dict["train"],
            "stsb-extra": stsb_dataset_dict["train"],
        }
    )
    with pytest.raises(
        ValueError,
        match="If the provided `loss` is a dict, then all keys from the `train_dataset` dictionary must occur in `loss` also. "
        r"Currently, \['stsb-extra'\] occurs in `train_dataset` but not in `loss`.",
    ):
        SentenceTransformerTrainer(model=stsb_bert_tiny_model, train_dataset=train_dataset, loss=loss)

    train_dataset = DatasetDict(
        {
            "multi_nli": stsb_dataset_dict["train"],
            "snli": stsb_dataset_dict["train"],
            "stsb": stsb_dataset_dict["train"],
        }
    )
    with pytest.raises(
        ValueError, match="If the provided `loss` is a dict, then the `eval_dataset` must be a `DatasetDict`."
    ):
        SentenceTransformerTrainer(
            model=stsb_bert_tiny_model,
            train_dataset=train_dataset,
            eval_dataset=stsb_dataset_dict["validation"],
            loss=loss,
        )

    eval_dataset = DatasetDict(
        {
            "multi_nli": stsb_dataset_dict["validation"],
            "snli": stsb_dataset_dict["validation"],
            "stsb": stsb_dataset_dict["validation"],
            "stsb-extra-1": stsb_dataset_dict["validation"],
            "stsb-extra-2": stsb_dataset_dict["validation"],
        }
    )
    with pytest.raises(
        ValueError,
        match="If the provided `loss` is a dict, then all keys from the `eval_dataset` dictionary must occur in `loss` also. "
        r"Currently, \['stsb-extra-1', 'stsb-extra-2'\] occur in `eval_dataset` but not in `loss`.",
    ):
        SentenceTransformerTrainer(
            model=stsb_bert_tiny_model, train_dataset=train_dataset, eval_dataset=eval_dataset, loss=loss
        )


def test_trainer_invalid_column_names(
    stsb_bert_tiny_model: SentenceTransformer, stsb_dataset_dict: DatasetDict
) -> None:
    train_dataset = stsb_dataset_dict["train"]
    for column_name in ("return_loss", "dataset_name"):
        invalid_train_dataset = train_dataset.rename_column("sentence1", column_name)
        with pytest.raises(
            ValueError,
            match=re.escape(
                f"The following column names are invalid in your train dataset: ['{column_name}']."
                " Avoid using these column names, as they are reserved for internal use.",
            ),
        ):
            trainer = SentenceTransformerTrainer(model=stsb_bert_tiny_model, train_dataset=invalid_train_dataset)

        invalid_train_dataset = DatasetDict(
            {
                "stsb": train_dataset.rename_column("sentence1", column_name),
                "stsb-2": train_dataset,
            }
        )
        with pytest.raises(
            ValueError,
            match=re.escape(
                f"The following column names are invalid in your stsb dataset: ['{column_name}']."
                " Avoid using these column names, as they are reserved for internal use."
            ),
        ):
            trainer = SentenceTransformerTrainer(model=stsb_bert_tiny_model, train_dataset=invalid_train_dataset)

    train_dataset = stsb_dataset_dict["train"]
    eval_dataset = stsb_dataset_dict["validation"]
    for column_name in ("return_loss", "dataset_name"):
        invalid_eval_dataset = eval_dataset.rename_column("sentence1", column_name)
        with pytest.raises(
            ValueError,
            match=re.escape(
                f"The following column names are invalid in your eval dataset: ['{column_name}']."
                " Avoid using these column names, as they are reserved for internal use."
            ),
        ):
            trainer = SentenceTransformerTrainer(
                model=stsb_bert_tiny_model, train_dataset=train_dataset, eval_dataset=invalid_eval_dataset
            )

        trainer = SentenceTransformerTrainer(model=stsb_bert_tiny_model, train_dataset=train_dataset)
        with pytest.raises(
            ValueError,
            match=re.escape(
                f"The following column names are invalid in your eval dataset: ['{column_name}']."
                " Avoid using these column names, as they are reserved for internal use."
            ),
        ):
            trainer.evaluate(eval_dataset=invalid_eval_dataset)

        invalid_eval_dataset = DatasetDict(
            {
                "stsb": eval_dataset.rename_column("sentence1", column_name),
                "stsb-2": eval_dataset,
            }
        )
        with pytest.raises(
            ValueError,
            match=re.escape(
                f"The following column names are invalid in your stsb dataset: ['{column_name}']."
                " Avoid using these column names, as they are reserved for internal use."
            ),
        ):
            trainer = SentenceTransformerTrainer(
                model=stsb_bert_tiny_model, train_dataset=train_dataset, eval_dataset=invalid_eval_dataset
            )

        trainer = SentenceTransformerTrainer(model=stsb_bert_tiny_model, train_dataset=train_dataset)
        with pytest.raises(
            ValueError,
            match=re.escape(
                f"The following column names are invalid in your stsb dataset: ['{column_name}']."
                " Avoid using these column names, as they are reserved for internal use."
            ),
        ):
            trainer.evaluate(eval_dataset=invalid_eval_dataset)


def test_model_card_reuse(stsb_bert_tiny_model: SentenceTransformer):
    assert stsb_bert_tiny_model._model_card_text
    # Reuse the model card if no training was done
    with SafeTemporaryDirectory() as tmp_folder:
        model_path = Path(tmp_folder) / "tiny_model_local"
        stsb_bert_tiny_model.save(str(model_path))

        with open(model_path / "README.md") as f:
            model_card_text = f.read()
        assert model_card_text == stsb_bert_tiny_model._model_card_text

    # Create a new model card if a Trainer was initialized
    SentenceTransformerTrainer(model=stsb_bert_tiny_model)

    with SafeTemporaryDirectory() as tmp_folder:
        model_path = Path(tmp_folder) / "tiny_model_local"
        stsb_bert_tiny_model.save(str(model_path))

        with open(model_path / "README.md") as f:
            model_card_text = f.read()
        assert model_card_text != stsb_bert_tiny_model._model_card_text


@pytest.mark.parametrize("streaming", [False, True])
@pytest.mark.parametrize("train_dict", [False, True])
@pytest.mark.parametrize("eval_dict", [False, True])
@pytest.mark.parametrize("loss_dict", [False, True])
def test_trainer(
    stsb_bert_tiny_model: SentenceTransformer, streaming: bool, train_dict: bool, eval_dict: bool, loss_dict: bool
) -> None:
    """
    Some cases are not allowed:
    * streaming=True and train_dict=True: streaming is not supported with DatasetDict, because our DatasetDict
      implementation concatenates the individual datasets and uses their sizes for tracking which original dataset the samples are from.
      This is not possible with streaming datasets as they don't have a known size.
      (Note: streaming=True and eval_dict=True does not throw an error because the transformers Trainer already allows for
      dictionaries of evaluation datasets. In that case, the evaluation dataloader is created with just a normal IterableDataset multiple
      times instead of a ConcatDataset of IterableDatasets.)
    * loss_dict=True and (train_dict=False or eval_dict=False): if loss is a dict, then train_dataset and eval_dataset must be dicts too,
      otherwise the trainer doesn't know which loss to use.
    """
    context = nullcontext()
    if loss_dict and not train_dict:
        context = pytest.raises(
            ValueError, match="If the provided `loss` is a dict, then the `train_dataset` must be a `DatasetDict`."
        )
    elif loss_dict and not eval_dict:
        context = pytest.raises(
            ValueError, match="If the provided `loss` is a dict, then the `eval_dataset` must be a `DatasetDict`."
        )
    elif streaming and train_dict:
        context = pytest.raises(
            ValueError,
            match="Sentence Transformers is not compatible with a DatasetDict containing an IterableDataset.",
        )

    model = stsb_bert_tiny_model
    original_model = deepcopy(model)
    train_dataset = load_dataset("sentence-transformers/stsb", split="train[:10]")
    eval_dataset = load_dataset("sentence-transformers/stsb", split="validation[:10]")
    loss = losses.CosineSimilarityLoss(model=model)

    if streaming:
        train_dataset = train_dataset.to_iterable_dataset()
        eval_dataset = eval_dataset.to_iterable_dataset()
    if train_dict:
        train_dataset = DatasetDict({"stsb-1": train_dataset, "stsb-2": train_dataset})
    if eval_dict:
        eval_dataset = DatasetDict({"stsb-1": eval_dataset, "stsb-2": eval_dataset})
    if loss_dict:
        loss = {
            "stsb-1": loss,
            "stsb-2": loss,
        }

    with tempfile.TemporaryDirectory() as temp_dir:
        args = SentenceTransformerTrainingArguments(
            output_dir=str(temp_dir),
            max_steps=2,
            eval_steps=2,
            eval_strategy="steps",
            per_device_train_batch_size=1,
            per_device_eval_batch_size=1,
        )
        with context:
            trainer = SentenceTransformerTrainer(
                model=model,
                args=args,
                train_dataset=train_dataset,
                eval_dataset=eval_dataset,
                loss=loss,
            )
            trainer.train()

    if isinstance(context, nullcontext):
        original_embeddings = original_model.encode("The cat is on the mat.", convert_to_tensor=True)
        new_embeddings = model.encode("The cat is on the the mat.", convert_to_tensor=True)
        assert not torch.equal(original_embeddings, new_embeddings)


<<<<<<< HEAD
@pytest.mark.slow
@pytest.mark.parametrize("train_dict", [False, True])
@pytest.mark.parametrize("eval_dict", [False, True])
@pytest.mark.parametrize("loss_dict", [False, True])
@pytest.mark.parametrize("pool_include_prompt", [False, True])
@pytest.mark.parametrize("add_transform", [False, True])
@pytest.mark.parametrize("streaming", [False, True])
@pytest.mark.parametrize(
    "prompts",
    [
        None,  # No prompt
        "Prompt: ",  # Single prompt to all columns and all datasets
        {"stsb-1": "Prompt 1: ", "stsb-2": "Prompt 2: "},  # Different prompts for different datasets
        {"sentence1": "Prompt 1: ", "sentence2": "Prompt 2: "},  # Different prompts for different columns
        {
            "stsb-1": {"sentence1": "Prompt 1: ", "sentence2": "Prompt 2: "},
            "stsb-2": {"sentence1": "Prompt 3: ", "sentence2": "Prompt 4: "},
        },  # Different prompts for different datasets and columns
    ],
)
def test_trainer_prompts(
    stsb_bert_tiny_model_reused: SentenceTransformer,
    train_dict: bool,
    eval_dict: bool,
    loss_dict: bool,
    pool_include_prompt: bool,
    add_transform: bool,
    streaming: bool,
    prompts: dict[str, dict[str, str]] | dict[str, str] | str | None,
):
    if loss_dict and (not train_dict or not eval_dict):
        pytest.skip(
            "Skipping test because loss_dict=True requires train_dict=True and eval_dict=True; already tested via test_trainer."
        )

    model = stsb_bert_tiny_model_reused
    model[1].include_prompt = pool_include_prompt

    train_dataset_1 = Dataset.from_dict(
        {
            "sentence1": ["train 1 sentence 1a", "train 1 sentence 1b"],
            "sentence2": ["train 1 sentence 2a", "train 1 sentence 2b"],
        }
    )
    train_dataset_2 = Dataset.from_dict(
        {
            "sentence1": ["train 2 sentence 1a", "train 2 sentence 1b"],
            "sentence2": ["train 2 sentence 2a", "train 2 sentence 2b"],
        }
    )
    eval_dataset_1 = Dataset.from_dict(
        {
            "sentence1": ["eval 1 sentence 1a", "eval 1 sentence 1b"],
            "sentence2": ["eval 1 sentence 2a", "eval 1 sentence 2b"],
        }
    )
    eval_dataset_2 = Dataset.from_dict(
        {
            "sentence1": ["eval 2 sentence 1a", "eval 2 sentence 1b"],
            "sentence2": ["eval 2 sentence 2a", "eval 2 sentence 2b"],
        }
    )
    tracked_forward_keys = set()

    class EmptyLoss(MultipleNegativesRankingLoss):
        def __init__(self, *args, **kwargs):
            super().__init__(*args, **kwargs)

        def forward(self, features, *args, **kwargs):
            tracked_forward_keys.update(set(features[0].keys()))
            return super().forward(features, *args, **kwargs)

    loss = EmptyLoss(model=model)
    # loss = MultipleNegativesRankingLoss(model=model)

    tracked_texts = []
    old_tokenize = model.tokenize

    def tokenize_tracker(texts, *args, **kwargs):
        tracked_texts.extend(texts)
        return old_tokenize(texts, *args, **kwargs)

    model.tokenize = tokenize_tracker

    if train_dict:
        if streaming:
            train_dataset = IterableDatasetDict({"stsb-1": train_dataset_1, "stsb-2": train_dataset_2})
        else:
            train_dataset = DatasetDict({"stsb-1": train_dataset_1, "stsb-2": train_dataset_2})
    else:
        if streaming:
            train_dataset = train_dataset_1.to_iterable_dataset()
        else:
            train_dataset = train_dataset_1

    if eval_dict:
        if streaming:
            eval_dataset = IterableDatasetDict({"stsb-1": eval_dataset_1, "stsb-2": eval_dataset_2})
        else:
            eval_dataset = DatasetDict({"stsb-1": eval_dataset_1, "stsb-2": eval_dataset_2})
    else:
        if streaming:
            eval_dataset = eval_dataset_1.to_iterable_dataset()
        else:
            eval_dataset = eval_dataset_1

    def upper_transform(batch):
        for column_name, column in batch.items():
            batch[column_name] = [text.upper() for text in column]
        return batch

    if add_transform:
        if streaming:
            if train_dict:
                train_dataset = IterableDatasetDict(
                    {
                        dataset_name: dataset.map(upper_transform, batched=True, features=dataset.features)
                        for dataset_name, dataset in train_dataset.items()
                    }
                )
            else:
                train_dataset = train_dataset.map(upper_transform, batched=True, features=train_dataset.features)
            if eval_dict:
                eval_dataset = IterableDatasetDict(
                    {
                        dataset_name: dataset.map(upper_transform, batched=True, features=dataset.features)
                        for dataset_name, dataset in eval_dataset.items()
                    }
                )
            else:
                eval_dataset = eval_dataset.map(upper_transform, batched=True, features=eval_dataset.features)
        else:
            train_dataset.set_transform(upper_transform)
            eval_dataset.set_transform(upper_transform)

    if loss_dict:
        loss = {
            "stsb-1": loss,
            "stsb-2": loss,
        }

    # Variables to more easily track the expected outputs. Uppercased if add_transform is True as we expect
    # the transform to be applied to the data.
    all_train_1_1 = {sentence.upper() if add_transform else sentence for sentence in train_dataset_1["sentence1"]}
    all_train_1_2 = {sentence.upper() if add_transform else sentence for sentence in train_dataset_1["sentence2"]}
    all_train_2_1 = {sentence.upper() if add_transform else sentence for sentence in train_dataset_2["sentence1"]}
    all_train_2_2 = {sentence.upper() if add_transform else sentence for sentence in train_dataset_2["sentence2"]}
    all_eval_1_1 = {sentence.upper() if add_transform else sentence for sentence in eval_dataset_1["sentence1"]}
    all_eval_1_2 = {sentence.upper() if add_transform else sentence for sentence in eval_dataset_1["sentence2"]}
    all_eval_2_1 = {sentence.upper() if add_transform else sentence for sentence in eval_dataset_2["sentence1"]}
    all_eval_2_2 = {sentence.upper() if add_transform else sentence for sentence in eval_dataset_2["sentence2"]}
    all_train_1 = all_train_1_1 | all_train_1_2
    all_train_2 = all_train_2_1 | all_train_2_2
    all_eval_1 = all_eval_1_1 | all_eval_1_2
    all_eval_2 = all_eval_2_1 | all_eval_2_2
    all_train = all_train_1 | all_train_2
    all_eval = all_eval_1 | all_eval_2

    if prompts == {
        "stsb-1": {"sentence1": "Prompt 1: ", "sentence2": "Prompt 2: "},
        "stsb-2": {"sentence1": "Prompt 3: ", "sentence2": "Prompt 4: "},
    } and (train_dict, eval_dict) != (True, True):
        context = pytest.raises(
            ValueError,
            match="The prompts provided to the trainer are a nested dictionary. In this setting, the first "
            "level of the dictionary should map to dataset names and the second level to column names. "
            "However, as the provided dataset is a not a DatasetDict, no dataset names can be inferred. "
            "The keys to the provided prompts dictionary are .*",
        )
    else:
        context = nullcontext()

    with tempfile.TemporaryDirectory() as temp_dir:
        args = SentenceTransformerTrainingArguments(
            output_dir=str(temp_dir),
            max_steps=2,
            eval_steps=2,
            eval_strategy="steps",
            per_device_train_batch_size=1,
            per_device_eval_batch_size=1,
            report_to=["none"],
        )
        with context:
            trainer = SentenceTransformerTrainer(
                model=model,
                args=args,
                train_dataset=train_dataset,
                eval_dataset=eval_dataset,
                loss=loss,
                prompts=prompts,
            )
        if not isinstance(context, nullcontext):
            return

        datacollator_keys = set()
        old_compute_loss = trainer.compute_loss

        def compute_loss_tracker(model, inputs, return_outputs=False):
            datacollator_keys.update(set(inputs.keys()))
            loss = old_compute_loss(model, inputs, return_outputs)
            return loss

        trainer.compute_loss = compute_loss_tracker
        trainer.train()

    if prompts and not pool_include_prompt:
        # In this one edge case, the prompts won't be used because the datasets aren't dictionaries, so the prompts
        # are seen as column names & ignored as they don't exist.
        if not (
            prompts == {"stsb-1": "Prompt 1: ", "stsb-2": "Prompt 2: "} and (train_dict, eval_dict) == (False, False)
        ):
            assert "prompt_length" in tracked_forward_keys

    if prompts is None:
        if (train_dict, eval_dict) == (False, False):
            expected = all_train_1 | all_eval_1
        elif (train_dict, eval_dict) == (True, False):
            expected = all_train | all_eval_1
        if (train_dict, eval_dict) == (False, True):
            expected = all_train_1 | all_eval
        elif (train_dict, eval_dict) == (True, True):
            expected = all_train | all_eval

        if loss_dict:
            assert "dataset_name" in datacollator_keys

    elif prompts == "Prompt: ":
        if (train_dict, eval_dict) == (False, False):
            expected = {prompts + sample for sample in all_train_1} | {prompts + sample for sample in all_eval_1}
        elif (train_dict, eval_dict) == (True, False):
            expected = {prompts + sample for sample in all_train} | {prompts + sample for sample in all_eval_1}
        if (train_dict, eval_dict) == (False, True):
            expected = {prompts + sample for sample in all_train_1} | {prompts + sample for sample in all_eval}
        elif (train_dict, eval_dict) == (True, True):
            expected = {prompts + sample for sample in all_train} | {prompts + sample for sample in all_eval}

        if not pool_include_prompt:
            expected.add(prompts)

        # We only need the dataset_name if the loss requires it
        if loss_dict:
            assert "dataset_name" in datacollator_keys

    elif prompts == {"stsb-1": "Prompt 1: ", "stsb-2": "Prompt 2: "}:
        # If we don't have dataset dictionaries, the prompts will be seen as column names
        if (train_dict, eval_dict) == (False, False):
            expected = all_train_1 | all_eval_1
        elif (train_dict, eval_dict) == (True, False):
            expected = (
                {prompts["stsb-1"] + sample for sample in all_train_1}
                | {prompts["stsb-2"] + sample for sample in all_train_2}
                | all_eval_1
            )
        if (train_dict, eval_dict) == (False, True):
            expected = (
                all_train_1
                | {prompts["stsb-1"] + sample for sample in all_eval_1}
                | {prompts["stsb-2"] + sample for sample in all_eval_2}
            )
        elif (train_dict, eval_dict) == (True, True):
            expected = (
                {prompts["stsb-1"] + sample for sample in all_train_1}
                | {prompts["stsb-2"] + sample for sample in all_train_2}
                | {prompts["stsb-1"] + sample for sample in all_eval_1}
                | {prompts["stsb-2"] + sample for sample in all_eval_2}
            )

        if (train_dict, eval_dict) != (False, False):
            if not pool_include_prompt:
                expected.update(set(prompts.values()))

            # We need the dataset_name because the prompts need it - except if the datasets aren't dictionaries
            assert "dataset_name" in datacollator_keys

    elif prompts == {"sentence1": "Prompt 1: ", "sentence2": "Prompt 2: "}:
        if (train_dict, eval_dict) == (False, False):
            expected = (
                {prompts["sentence1"] + sample for sample in all_train_1_1}
                | {prompts["sentence2"] + sample for sample in all_train_1_2}
                | {prompts["sentence1"] + sample for sample in all_eval_1_1}
                | {prompts["sentence2"] + sample for sample in all_eval_1_2}
            )
        elif (train_dict, eval_dict) == (True, False):
            expected = (
                {prompts["sentence1"] + sample for sample in all_train_1_1}
                | {prompts["sentence2"] + sample for sample in all_train_1_2}
                | {prompts["sentence1"] + sample for sample in all_train_2_1}
                | {prompts["sentence2"] + sample for sample in all_train_2_2}
                | {prompts["sentence1"] + sample for sample in all_eval_1_1}
                | {prompts["sentence2"] + sample for sample in all_eval_1_2}
            )
        if (train_dict, eval_dict) == (False, True):
            expected = (
                {prompts["sentence1"] + sample for sample in all_train_1_1}
                | {prompts["sentence2"] + sample for sample in all_train_1_2}
                | {prompts["sentence1"] + sample for sample in all_eval_1_1}
                | {prompts["sentence2"] + sample for sample in all_eval_1_2}
                | {prompts["sentence1"] + sample for sample in all_eval_2_1}
                | {prompts["sentence2"] + sample for sample in all_eval_2_2}
            )
        elif (train_dict, eval_dict) == (True, True):
            expected = (
                {prompts["sentence1"] + sample for sample in all_train_1_1}
                | {prompts["sentence2"] + sample for sample in all_train_1_2}
                | {prompts["sentence1"] + sample for sample in all_train_2_1}
                | {prompts["sentence2"] + sample for sample in all_train_2_2}
                | {prompts["sentence1"] + sample for sample in all_eval_1_1}
                | {prompts["sentence2"] + sample for sample in all_eval_1_2}
                | {prompts["sentence1"] + sample for sample in all_eval_2_1}
                | {prompts["sentence2"] + sample for sample in all_eval_2_2}
            )

        if not pool_include_prompt:
            expected.update(set(prompts.values()))

        # We only need the dataset_name if the loss requires it, because the prompts don't need it
        if loss_dict:
            assert "dataset_name" in datacollator_keys

    elif prompts == {
        "stsb-1": {"sentence1": "Prompt 1: ", "sentence2": "Prompt 2: "},
        "stsb-2": {"sentence1": "Prompt 3: ", "sentence2": "Prompt 4: "},
    }:
        # All other cases are tested above with the ValueError context
        if (train_dict, eval_dict) == (True, True):
            expected = (
                {prompts["stsb-1"]["sentence1"] + sample for sample in all_train_1_1}
                | {prompts["stsb-1"]["sentence2"] + sample for sample in all_train_1_2}
                | {prompts["stsb-2"]["sentence1"] + sample for sample in all_train_2_1}
                | {prompts["stsb-2"]["sentence2"] + sample for sample in all_train_2_2}
                | {prompts["stsb-1"]["sentence1"] + sample for sample in all_eval_1_1}
                | {prompts["stsb-1"]["sentence2"] + sample for sample in all_eval_1_2}
                | {prompts["stsb-2"]["sentence1"] + sample for sample in all_eval_2_1}
                | {prompts["stsb-2"]["sentence2"] + sample for sample in all_eval_2_2}
            )

        if not pool_include_prompt:
            expected.update({prompt for inner_dict in prompts.values() for prompt in inner_dict.values()})

    assert set(tracked_texts) == expected
=======
@pytest.mark.parametrize("use_eval_dataset", [True, False])
@pytest.mark.parametrize("use_evaluator", [True, False])
def test_trainer_no_eval_dataset_with_eval_strategy(
    stsb_bert_tiny_model: SentenceTransformer,
    stsb_dataset_dict: DatasetDict,
    use_eval_dataset: bool,
    use_evaluator: bool,
    tmp_path: Path,
) -> None:
    # Expect a crash when `args.eval_strategy` is not "no" but neither `eval_dataset` or `evaluator` is provided
    # Otherwise, the trainer should be created without any issues
    model = stsb_bert_tiny_model
    train_dataset = stsb_dataset_dict["train"].select(range(10))
    eval_dataset = stsb_dataset_dict["validation"].select(range(10))
    evaluator = EmbeddingSimilarityEvaluator(
        sentences1=eval_dataset["sentence1"],
        sentences2=eval_dataset["sentence2"],
        scores=[score / 5 for score in eval_dataset["score"]],
        name="stsb-validation",
    )
    loss = losses.CosineSimilarityLoss(model=model)
    args = SentenceTransformerTrainingArguments(output_dir=tmp_path, eval_strategy="steps")

    kwargs = {}
    if use_eval_dataset:
        kwargs["eval_dataset"] = eval_dataset
    if use_evaluator:
        kwargs["evaluator"] = evaluator

    if not use_eval_dataset and not use_evaluator:
        context = pytest.raises(ValueError, match=".*`args.eval_strategy`.*")
    else:
        context = nullcontext()

    with context:
        SentenceTransformerTrainer(
            model=model,
            args=args,
            train_dataset=train_dataset,
            loss=loss,
            **kwargs,
        )
>>>>>>> 1cb196ad
<|MERGE_RESOLUTION|>--- conflicted
+++ resolved
@@ -11,11 +11,8 @@
 from datasets.dataset_dict import DatasetDict
 
 from sentence_transformers import SentenceTransformer, SentenceTransformerTrainer, losses
-<<<<<<< HEAD
+from sentence_transformers.evaluation import EmbeddingSimilarityEvaluator
 from sentence_transformers.losses import MultipleNegativesRankingLoss
-=======
-from sentence_transformers.evaluation import EmbeddingSimilarityEvaluator
->>>>>>> 1cb196ad
 from sentence_transformers.training_args import SentenceTransformerTrainingArguments
 from sentence_transformers.util import is_datasets_available, is_training_available
 from tests.utils import SafeTemporaryDirectory
@@ -278,7 +275,6 @@
         assert not torch.equal(original_embeddings, new_embeddings)
 
 
-<<<<<<< HEAD
 @pytest.mark.slow
 @pytest.mark.parametrize("train_dict", [False, True])
 @pytest.mark.parametrize("eval_dict", [False, True])
@@ -619,7 +615,8 @@
             expected.update({prompt for inner_dict in prompts.values() for prompt in inner_dict.values()})
 
     assert set(tracked_texts) == expected
-=======
+
+
 @pytest.mark.parametrize("use_eval_dataset", [True, False])
 @pytest.mark.parametrize("use_evaluator", [True, False])
 def test_trainer_no_eval_dataset_with_eval_strategy(
@@ -661,5 +658,4 @@
             train_dataset=train_dataset,
             loss=loss,
             **kwargs,
-        )
->>>>>>> 1cb196ad
+        )