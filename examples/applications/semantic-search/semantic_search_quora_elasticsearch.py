"""
This script contains an example how to perform semantic search with Elasticsearch.

As dataset, we use the Quora Duplicate Questions dataset, which contains about 500k questions:
https://www.quora.com/q/quoradata/First-Quora-Dataset-Release-Question-Pairs

Questions are indexed to Elasticsearch together with their respective sentence
embeddings.

The script shows results from BM25 as well as from semantic search with
cosine similarity.

You need Elasticsearch up and running locally:
https://www.elastic.co/guide/en/elasticsearch/reference/current/run-elasticsearch-locally.html

Further, you need the Python Elasticsearch Client installed:
https://elasticsearch-py.readthedocs.io/

As embeddings model, we use the SBERT model 'quora-distilbert-multilingual',
that it aligned for 100 languages. I.e., you can type in a question in various languages and it will
return the closest questions in the corpus (questions in the corpus are mainly in English).
"""

<<<<<<< HEAD
from sentence_transformers import SentenceTransformer, util
import os
from elasticsearch import Elasticsearch, helpers
=======
>>>>>>> 2dee8c22
import csv
import os
import time
from ssl import create_default_context

import tqdm.autonotebook
from elasticsearch import Elasticsearch, helpers

from sentence_transformers import SentenceTransformer, util

es = Elasticsearch(
    "http://localhost:9200",
    basic_auth=("elastic", os.environ["ELASTIC_PASSWORD"]),
)

model = SentenceTransformer("quora-distilbert-multilingual")

url = "http://qim.fs.quoracdn.net/quora_duplicate_questions.tsv"
dataset_path = "quora_duplicate_questions.tsv"
max_corpus_size = 100000

# Download dataset if needed
if not os.path.exists(dataset_path):
    print("Download dataset")
    util.http_get(url, dataset_path)

# Get all unique sentences from the file
all_questions = {}
with open(dataset_path, encoding="utf8") as fIn:
    reader = csv.DictReader(fIn, delimiter="\t", quoting=csv.QUOTE_MINIMAL)
    for row in reader:
        all_questions[row["qid1"]] = row["question1"]
        if len(all_questions) >= max_corpus_size:
            break

        all_questions[row["qid2"]] = row["question2"]
        if len(all_questions) >= max_corpus_size:
            break

qids = list(all_questions.keys())
questions = [all_questions[qid] for qid in qids]

# Index data, if the index does not exists
if not es.indices.exists(index="quora"):
    try:
        es_index = {
            "mappings": {
                "properties": {
                    "question": {"type": "text"},
                    "question_vector": {"type": "dense_vector", "dims": 768, "index": True, "similarity": "cosine"},
                }
            }
        }

        es.indices.create(index="quora", body=es_index)
        chunk_size = 500
        print("Index data (you can stop it by pressing Ctrl+C once):")
        with tqdm.tqdm(total=len(qids)) as pbar:
            for start_idx in range(0, len(qids), chunk_size):
                end_idx = start_idx + chunk_size

                embeddings = model.encode(questions[start_idx:end_idx], show_progress_bar=False)
                bulk_data = []
                for qid, question, embedding in zip(qids[start_idx:end_idx], questions[start_idx:end_idx], embeddings):
                    bulk_data.append(
                        {
                            "_index": "quora",
                            "_id": qid,
                            "_source": {"question": question, "question_vector": embedding},
                        }
                    )

                helpers.bulk(es, bulk_data)
                pbar.update(chunk_size)

    except Exception:
        print("During index an exception occurred. Continue\n\n")


# Interactive search queries
while True:
    inp_question = input("Please enter a question: ")

    encode_start_time = time.time()
    question_embedding = model.encode(inp_question)
    encode_end_time = time.time()

    # Lexical search
    bm25 = es.search(index="quora", body={"query": {"match": {"question": inp_question}}})

    # Semantic search
    sem_search = es.search(
        index="quora",
        knn={"field": "question_vector", "query_vector": question_embedding, "k": 10, "num_candidates": 100},
    )

    print("Input question:", inp_question)
    print(
        "Computing the embedding took {:.3f} seconds, BM25 search took {:.3f} seconds, semantic search with ES took {:.3f} seconds".format(
            encode_end_time - encode_start_time, bm25["took"] / 1000, sem_search["took"] / 1000
        )
    )

    print("BM25 results:")
    for hit in bm25["hits"]["hits"][0:5]:
        print("\t{}".format(hit["_source"]["question"]))

    print("\nSemantic Search results:")
    for hit in sem_search["hits"]["hits"][0:5]:
        print("\t{}".format(hit["_source"]["question"]))

    print("\n\n========\n")<|MERGE_RESOLUTION|>--- conflicted
+++ resolved
@@ -21,16 +21,9 @@
 return the closest questions in the corpus (questions in the corpus are mainly in English).
 """
 
-<<<<<<< HEAD
-from sentence_transformers import SentenceTransformer, util
-import os
-from elasticsearch import Elasticsearch, helpers
-=======
->>>>>>> 2dee8c22
 import csv
 import os
 import time
-from ssl import create_default_context
 
 import tqdm.autonotebook
 from elasticsearch import Elasticsearch, helpers
