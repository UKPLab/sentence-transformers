--- conflicted
+++ resolved
@@ -32,15 +32,8 @@
         self.do_lower_case = do_lower_case
 
         config = AutoConfig.from_pretrained(model_name_or_path, **model_args, cache_dir=cache_dir)
-<<<<<<< HEAD
-        self.auto_model = AutoModel.from_pretrained(model_name_or_path,
-                                                    config=config,
-                                                    cache_dir=cache_dir,
-                                                    **custom_hf_params)
-=======
-        self._load_model(model_name_or_path, config, cache_dir)
+        self._load_model(model_name_or_path, config, cache_dir, **custom_hf_params)
 
->>>>>>> e5817e70
         self.tokenizer = AutoTokenizer.from_pretrained(tokenizer_name_or_path if tokenizer_name_or_path is not None else model_name_or_path, cache_dir=cache_dir, **tokenizer_args)
 
         #No max_seq_length set. Try to infer from model
@@ -54,18 +47,18 @@
             self.auto_model.config.tokenizer_class = self.tokenizer.__class__.__name__
 
 
-    def _load_model(self, model_name_or_path, config, cache_dir):
+    def _load_model(self, model_name_or_path, config, cache_dir, **custom_hf_params):
         """Loads the transformer model"""
         if isinstance(config, T5Config):
-            self._load_t5_model(model_name_or_path, config, cache_dir)
+            self._load_t5_model(model_name_or_path, config, cache_dir, **custom_hf_params)
         else:
-            self.auto_model = AutoModel.from_pretrained(model_name_or_path, config=config, cache_dir=cache_dir)
+            self.auto_model = AutoModel.from_pretrained(model_name_or_path, config=config, cache_dir=cache_dir, **custom_hf_params)
 
-    def _load_t5_model(self, model_name_or_path, config, cache_dir):
+    def _load_t5_model(self, model_name_or_path, config, cache_dir, **custom_hf_params):
         """Loads the encoder model from T5"""
         from transformers import T5EncoderModel
         T5EncoderModel._keys_to_ignore_on_load_unexpected = ["decoder.*"]
-        self.auto_model = T5EncoderModel.from_pretrained(model_name_or_path, config=config, cache_dir=cache_dir)
+        self.auto_model = T5EncoderModel.from_pretrained(model_name_or_path, config=config, cache_dir=cache_dir, **custom_hf_params)
 
     def __repr__(self):
         return "Transformer({}) with Transformer model: {} ".format(self.get_config_dict(), self.auto_model.__class__.__name__)
