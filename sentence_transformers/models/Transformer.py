from torch import nn
from transformers import AutoModel, AutoTokenizer, AutoConfig, T5Config, MT5Config
import json
from typing import List, Dict, Optional, Union, Tuple
import os


class Transformer(nn.Module):
    """Huggingface AutoModel to generate token embeddings.
    Loads the correct class, e.g. BERT / RoBERTa etc.

    :param model_name_or_path: Huggingface models name (https://huggingface.co/models)
    :param max_seq_length: Truncate any inputs longer than max_seq_length
    :param model_args: Arguments (key, value pairs) passed to the Huggingface Transformers model
    :param cache_dir: Cache dir for Huggingface Transformers to store/load models
    :param tokenizer_args: Arguments (key, value pairs) passed to the Huggingface Tokenizer model
    :param do_lower_case: If true, lowercases the input (independent if the model is cased or not)
    :param tokenizer_name_or_path: Name or path of the tokenizer. When None, then model_name_or_path is used
    :param custom_hf_params: An optional dict with custom Huggingface model params
    """
    def __init__(self, model_name_or_path: str, max_seq_length: Optional[int] = None,
                 model_args: Dict = {}, cache_dir: Optional[str] = None,
                 tokenizer_args: Dict = {}, do_lower_case: bool = False,
                 tokenizer_name_or_path: str = None,
                 custom_hf_params: Optional[dict] = None):
        super(Transformer, self).__init__()

        if custom_hf_params is None:
            custom_hf_params = {}

        self.config_keys = ['max_seq_length', 'do_lower_case']
        self.do_lower_case = do_lower_case

        config = AutoConfig.from_pretrained(model_name_or_path, **model_args, cache_dir=cache_dir)
<<<<<<< HEAD
        self._load_model(model_name_or_path, config, cache_dir, **custom_hf_params)
=======
        self._load_model(model_name_or_path, config, cache_dir, **model_args)
>>>>>>> d9284108

        self.tokenizer = AutoTokenizer.from_pretrained(tokenizer_name_or_path if tokenizer_name_or_path is not None else model_name_or_path, cache_dir=cache_dir, **tokenizer_args)

        #No max_seq_length set. Try to infer from model
        if max_seq_length is None:
            if hasattr(self.auto_model, "config") and hasattr(self.auto_model.config, "max_position_embeddings") and hasattr(self.tokenizer, "model_max_length"):
                max_seq_length = min(self.auto_model.config.max_position_embeddings, self.tokenizer.model_max_length)

        self.max_seq_length = max_seq_length

        if tokenizer_name_or_path is not None:
            self.auto_model.config.tokenizer_class = self.tokenizer.__class__.__name__


<<<<<<< HEAD
    def _load_model(self, model_name_or_path, config, cache_dir, **custom_hf_params):
        """Loads the transformer model"""
        if isinstance(config, T5Config):
            self._load_t5_model(model_name_or_path, config, cache_dir, **custom_hf_params)
        else:
            self.auto_model = AutoModel.from_pretrained(model_name_or_path, config=config, cache_dir=cache_dir, **custom_hf_params)

    def _load_t5_model(self, model_name_or_path, config, cache_dir, **custom_hf_params):
        """Loads the encoder model from T5"""
        from transformers import T5EncoderModel
        T5EncoderModel._keys_to_ignore_on_load_unexpected = ["decoder.*"]
        self.auto_model = T5EncoderModel.from_pretrained(model_name_or_path, config=config, cache_dir=cache_dir, **custom_hf_params)
=======
    def _load_model(self, model_name_or_path, config, cache_dir, **model_args):
        """Loads the transformer model"""
        if isinstance(config, T5Config):
            self._load_t5_model(model_name_or_path, config, cache_dir, **model_args)
        elif isinstance(config, MT5Config):
            self._load_mt5_model(model_name_or_path, config, cache_dir, **model_args)
        else:
            self.auto_model = AutoModel.from_pretrained(model_name_or_path, config=config, cache_dir=cache_dir, **model_args)

    def _load_t5_model(self, model_name_or_path, config, cache_dir, **model_args):
        """Loads the encoder model from T5"""
        from transformers import T5EncoderModel
        T5EncoderModel._keys_to_ignore_on_load_unexpected = ["decoder.*"]
        self.auto_model = T5EncoderModel.from_pretrained(model_name_or_path, config=config, cache_dir=cache_dir, **model_args)

    def _load_mt5_model(self, model_name_or_path, config, cache_dir, **model_args):
        """Loads the encoder model from T5"""
        from transformers import MT5EncoderModel
        MT5EncoderModel._keys_to_ignore_on_load_unexpected = ["decoder.*"]
        self.auto_model = MT5EncoderModel.from_pretrained(model_name_or_path, config=config, cache_dir=cache_dir, **model_args)
>>>>>>> d9284108

    def __repr__(self):
        return "Transformer({}) with Transformer model: {} ".format(self.get_config_dict(), self.auto_model.__class__.__name__)

    def forward(self, features):
        """Returns token_embeddings, cls_token"""
        trans_features = {'input_ids': features['input_ids'], 'attention_mask': features['attention_mask']}
        if 'token_type_ids' in features:
            trans_features['token_type_ids'] = features['token_type_ids']

        output_states = self.auto_model(**trans_features, return_dict=False)
        output_tokens = output_states[0]

        features.update({'token_embeddings': output_tokens, 'attention_mask': features['attention_mask']})

        if self.auto_model.config.output_hidden_states:
            all_layer_idx = 2
            if len(output_states) < 3: #Some models only output last_hidden_states and all_hidden_states
                all_layer_idx = 1

            hidden_states = output_states[all_layer_idx]
            features.update({'all_layer_embeddings': hidden_states})

        return features

    def get_word_embedding_dimension(self) -> int:
        return self.auto_model.config.hidden_size

    def tokenize(self, texts: Union[List[str], List[Dict], List[Tuple[str, str]]]):
        """
        Tokenizes a text and maps tokens to token-ids
        """
        output = {}
        if isinstance(texts[0], str):
            to_tokenize = [texts]
        elif isinstance(texts[0], dict):
            to_tokenize = []
            output['text_keys'] = []
            for lookup in texts:
                text_key, text = next(iter(lookup.items()))
                to_tokenize.append(text)
                output['text_keys'].append(text_key)
            to_tokenize = [to_tokenize]
        else:
            batch1, batch2 = [], []
            for text_tuple in texts:
                batch1.append(text_tuple[0])
                batch2.append(text_tuple[1])
            to_tokenize = [batch1, batch2]

        #strip
        to_tokenize = [[str(s).strip() for s in col] for col in to_tokenize]

        #Lowercase
        if self.do_lower_case:
            to_tokenize = [[s.lower() for s in col] for col in to_tokenize]

        output.update(self.tokenizer(*to_tokenize, padding=True, truncation='longest_first', return_tensors="pt", max_length=self.max_seq_length))
        return output


    def get_config_dict(self):
        return {key: self.__dict__[key] for key in self.config_keys}

    def save(self, output_path: str):
        self.auto_model.save_pretrained(output_path)
        self.tokenizer.save_pretrained(output_path)

        with open(os.path.join(output_path, 'sentence_bert_config.json'), 'w') as fOut:
            json.dump(self.get_config_dict(), fOut, indent=2)

    @staticmethod
    def load(input_path: str, custom_hf_params=None):
        #Old classes used other config names than 'sentence_bert_config.json'
        for config_name in ['sentence_bert_config.json', 'sentence_roberta_config.json', 'sentence_distilbert_config.json', 'sentence_camembert_config.json', 'sentence_albert_config.json', 'sentence_xlm-roberta_config.json', 'sentence_xlnet_config.json']:
            sbert_config_path = os.path.join(input_path, config_name)
            if os.path.exists(sbert_config_path):
                break

        with open(sbert_config_path) as fIn:
            config = json.load(fIn)
        return Transformer(model_name_or_path=input_path, **config, custom_hf_params=custom_hf_params)




<|MERGE_RESOLUTION|>--- conflicted
+++ resolved
@@ -16,27 +16,24 @@
     :param tokenizer_args: Arguments (key, value pairs) passed to the Huggingface Tokenizer model
     :param do_lower_case: If true, lowercases the input (independent if the model is cased or not)
     :param tokenizer_name_or_path: Name or path of the tokenizer. When None, then model_name_or_path is used
-    :param custom_hf_params: An optional dict with custom Huggingface model params
     """
     def __init__(self, model_name_or_path: str, max_seq_length: Optional[int] = None,
-                 model_args: Dict = {}, cache_dir: Optional[str] = None,
-                 tokenizer_args: Dict = {}, do_lower_case: bool = False,
-                 tokenizer_name_or_path: str = None,
-                 custom_hf_params: Optional[dict] = None):
+                 model_args: Dict = None, cache_dir: Optional[str] = None,
+                 tokenizer_args: Dict = None, do_lower_case: bool = False,
+                 tokenizer_name_or_path: str = None):
         super(Transformer, self).__init__()
 
-        if custom_hf_params is None:
-            custom_hf_params = {}
+        if model_args is None:
+            model_args = {}
+
+        if tokenizer_args is None:
+            tokenizer_args = {}
 
         self.config_keys = ['max_seq_length', 'do_lower_case']
         self.do_lower_case = do_lower_case
 
         config = AutoConfig.from_pretrained(model_name_or_path, **model_args, cache_dir=cache_dir)
-<<<<<<< HEAD
-        self._load_model(model_name_or_path, config, cache_dir, **custom_hf_params)
-=======
         self._load_model(model_name_or_path, config, cache_dir, **model_args)
->>>>>>> d9284108
 
         self.tokenizer = AutoTokenizer.from_pretrained(tokenizer_name_or_path if tokenizer_name_or_path is not None else model_name_or_path, cache_dir=cache_dir, **tokenizer_args)
 
@@ -51,20 +48,6 @@
             self.auto_model.config.tokenizer_class = self.tokenizer.__class__.__name__
 
 
-<<<<<<< HEAD
-    def _load_model(self, model_name_or_path, config, cache_dir, **custom_hf_params):
-        """Loads the transformer model"""
-        if isinstance(config, T5Config):
-            self._load_t5_model(model_name_or_path, config, cache_dir, **custom_hf_params)
-        else:
-            self.auto_model = AutoModel.from_pretrained(model_name_or_path, config=config, cache_dir=cache_dir, **custom_hf_params)
-
-    def _load_t5_model(self, model_name_or_path, config, cache_dir, **custom_hf_params):
-        """Loads the encoder model from T5"""
-        from transformers import T5EncoderModel
-        T5EncoderModel._keys_to_ignore_on_load_unexpected = ["decoder.*"]
-        self.auto_model = T5EncoderModel.from_pretrained(model_name_or_path, config=config, cache_dir=cache_dir, **custom_hf_params)
-=======
     def _load_model(self, model_name_or_path, config, cache_dir, **model_args):
         """Loads the transformer model"""
         if isinstance(config, T5Config):
@@ -85,7 +68,6 @@
         from transformers import MT5EncoderModel
         MT5EncoderModel._keys_to_ignore_on_load_unexpected = ["decoder.*"]
         self.auto_model = MT5EncoderModel.from_pretrained(model_name_or_path, config=config, cache_dir=cache_dir, **model_args)
->>>>>>> d9284108
 
     def __repr__(self):
         return "Transformer({}) with Transformer model: {} ".format(self.get_config_dict(), self.auto_model.__class__.__name__)
@@ -158,7 +140,7 @@
             json.dump(self.get_config_dict(), fOut, indent=2)
 
     @staticmethod
-    def load(input_path: str, custom_hf_params=None):
+    def load(input_path: str, model_args=None):
         #Old classes used other config names than 'sentence_bert_config.json'
         for config_name in ['sentence_bert_config.json', 'sentence_roberta_config.json', 'sentence_distilbert_config.json', 'sentence_camembert_config.json', 'sentence_albert_config.json', 'sentence_xlm-roberta_config.json', 'sentence_xlnet_config.json']:
             sbert_config_path = os.path.join(input_path, config_name)
@@ -167,7 +149,8 @@
 
         with open(sbert_config_path) as fIn:
             config = json.load(fIn)
-        return Transformer(model_name_or_path=input_path, **config, custom_hf_params=custom_hf_params)
+
+        return Transformer(model_name_or_path=input_path, model_args=model_args, **config)
 
 
 
