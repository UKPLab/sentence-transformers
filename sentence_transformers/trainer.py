--- conflicted
+++ resolved
@@ -478,15 +478,7 @@
         drop_last: bool,
         valid_label_columns: list[str] | None = None,
         generator: torch.Generator | None = None,
-<<<<<<< HEAD
     ) -> BatchSampler | None:
-        if isinstance(dataset, IterableDataset):
-            if self.args.batch_sampler != BatchSamplers.BATCH_SAMPLER:
-                logger.warning("When using an IterableDataset, you cannot specify a batch sampler.")
-            return None
-
-=======
-    ) -> BatchSampler:
         """
         Returns the appropriate batch sampler based on the ``batch_sampler`` argument in ``self.args``.
         This batch sampler class supports ``__len__`` and ``__iter__`` methods, and is used as the ``batch_sampler``
@@ -506,7 +498,11 @@
             generator (torch.Generator, optional): Optional random number generator for shuffling
                 the indices.
         """
->>>>>>> 2e13ee61
+        if isinstance(dataset, IterableDataset):
+            if self.args.batch_sampler != BatchSamplers.BATCH_SAMPLER:
+                logger.warning("When using an IterableDataset, you cannot specify a batch sampler.")
+            return None
+
         if self.args.batch_sampler == BatchSamplers.NO_DUPLICATES:
             return NoDuplicatesBatchSampler(
                 dataset=dataset,
