--- conflicted
+++ resolved
@@ -607,16 +607,7 @@
             return GroupByLabelBatchSampler(dataset, **batch_sampler_kwargs)
 
         if self.args.batch_sampler == BatchSamplers.BATCH_SAMPLER:
-            return DefaultBatchSampler(
-<<<<<<< HEAD
-                SubsetRandomSampler(range(len(dataset)), generator=generator),
-                **batch_sampler_kwargs,
-=======
-                RandomSampler(dataset, generator=generator),
-                batch_size=batch_size,
-                drop_last=drop_last,
->>>>>>> f3dad376
-            )
+            return DefaultBatchSampler(RandomSampler(dataset, generator=generator), **batch_sampler_kwargs)
 
     def get_multi_dataset_batch_sampler(
         self,
