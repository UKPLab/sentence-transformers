--- conflicted
+++ resolved
@@ -1,10 +1,6 @@
 from __future__ import annotations
 
-<<<<<<< HEAD
-__version__ = "3.3.0"
-=======
-__version__ = "3.4.0.dev0"
->>>>>>> e156f38b
+__version__ = "3.3.1"
 __MODEL_HUB_ORGANIZATION__ = "sentence-transformers"
 
 import importlib
