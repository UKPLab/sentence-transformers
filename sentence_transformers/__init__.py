<<<<<<< HEAD
__version__ = "3.0.0"
=======
__version__ = "3.1.0.dev0"
>>>>>>> f012ab33
__MODEL_HUB_ORGANIZATION__ = "sentence-transformers"

import importlib
import os

from sentence_transformers.cross_encoder.CrossEncoder import CrossEncoder
from sentence_transformers.datasets import ParallelSentencesDataset, SentencesDataset
from sentence_transformers.LoggingHandler import LoggingHandler
from sentence_transformers.model_card import SentenceTransformerModelCardData
from sentence_transformers.quantization import quantize_embeddings
from sentence_transformers.readers import InputExample
from sentence_transformers.SentenceTransformer import SentenceTransformer
from sentence_transformers.similarity_functions import SimilarityFunction
from sentence_transformers.trainer import SentenceTransformerTrainer
from sentence_transformers.training_args import SentenceTransformerTrainingArguments

# If codecarbon is installed and the log level is not defined,
# automatically overwrite the default to "error"
if importlib.util.find_spec("codecarbon") and "CODECARBON_LOG_LEVEL" not in os.environ:
    os.environ["CODECARBON_LOG_LEVEL"] = "error"

__all__ = [
    "LoggingHandler",
    "SentencesDataset",
    "ParallelSentencesDataset",
    "SentenceTransformer",
    "SimilarityFunction",
    "InputExample",
    "CrossEncoder",
    "SentenceTransformerTrainer",
    "SentenceTransformerTrainingArguments",
    "SentenceTransformerModelCardData",
    "quantize_embeddings",
]<|MERGE_RESOLUTION|>--- conflicted
+++ resolved
@@ -1,8 +1,4 @@
-<<<<<<< HEAD
-__version__ = "3.0.0"
-=======
-__version__ = "3.1.0.dev0"
->>>>>>> f012ab33
+__version__ = "3.0.1"
 __MODEL_HUB_ORGANIZATION__ = "sentence-transformers"
 
 import importlib
