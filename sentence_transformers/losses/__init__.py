from .CosineSimilarityLoss import CosineSimilarityLoss
from .SoftmaxLoss import SoftmaxLoss
from .MultipleNegativesRankingLoss import MultipleNegativesRankingLoss
from .MultipleNegativesSymmetricRankingLoss import MultipleNegativesSymmetricRankingLoss
from .TripletLoss import TripletDistanceMetric, TripletLoss
from .MarginMSELoss import MarginMSELoss
<<<<<<< HEAD
from .CachedMultipleNegativesRankingLoss import CachedMultipleNegativesRankingLoss
from .MSELoss import *
from .ContrastiveLoss import *
from .ContrastiveTensionLoss import *
from .OnlineContrastiveLoss import *
from .MegaBatchMarginLoss import *
from .DenoisingAutoEncoderLoss import *
=======
from .MSELoss import MSELoss
from .ContrastiveLoss import SiameseDistanceMetric, ContrastiveLoss
from .ContrastiveTensionLoss import (
    ContrastiveTensionLoss,
    ContrastiveTensionLossInBatchNegatives,
    ContrastiveTensionDataLoader,
)
from .OnlineContrastiveLoss import OnlineContrastiveLoss
from .MegaBatchMarginLoss import MegaBatchMarginLoss
from .DenoisingAutoEncoderLoss import DenoisingAutoEncoderLoss
>>>>>>> 056d9b4a

# Triplet losses
from .BatchHardTripletLoss import BatchHardTripletLoss, BatchHardTripletLossDistanceFunction
from .BatchHardSoftMarginTripletLoss import BatchHardSoftMarginTripletLoss
from .BatchSemiHardTripletLoss import BatchSemiHardTripletLoss
from .BatchAllTripletLoss import BatchAllTripletLoss

__all__ = [
    "CosineSimilarityLoss",
    "SoftmaxLoss",
    "MultipleNegativesRankingLoss",
    "MultipleNegativesSymmetricRankingLoss",
    "TripletLoss",
    "TripletDistanceMetric",
    "MarginMSELoss",
    "MSELoss",
    "ContrastiveLoss",
    "SiameseDistanceMetric",
    "ContrastiveTensionLoss",
    "ContrastiveTensionLossInBatchNegatives",
    "ContrastiveTensionDataLoader",
    "OnlineContrastiveLoss",
    "MegaBatchMarginLoss",
    "DenoisingAutoEncoderLoss",
    "BatchHardTripletLoss",
    "BatchHardTripletLossDistanceFunction",
    "BatchHardSoftMarginTripletLoss",
    "BatchSemiHardTripletLoss",
    "BatchAllTripletLoss",
]<|MERGE_RESOLUTION|>--- conflicted
+++ resolved
@@ -4,16 +4,8 @@
 from .MultipleNegativesSymmetricRankingLoss import MultipleNegativesSymmetricRankingLoss
 from .TripletLoss import TripletDistanceMetric, TripletLoss
 from .MarginMSELoss import MarginMSELoss
-<<<<<<< HEAD
+from .MSELoss import MSELoss
 from .CachedMultipleNegativesRankingLoss import CachedMultipleNegativesRankingLoss
-from .MSELoss import *
-from .ContrastiveLoss import *
-from .ContrastiveTensionLoss import *
-from .OnlineContrastiveLoss import *
-from .MegaBatchMarginLoss import *
-from .DenoisingAutoEncoderLoss import *
-=======
-from .MSELoss import MSELoss
 from .ContrastiveLoss import SiameseDistanceMetric, ContrastiveLoss
 from .ContrastiveTensionLoss import (
     ContrastiveTensionLoss,
@@ -23,7 +15,6 @@
 from .OnlineContrastiveLoss import OnlineContrastiveLoss
 from .MegaBatchMarginLoss import MegaBatchMarginLoss
 from .DenoisingAutoEncoderLoss import DenoisingAutoEncoderLoss
->>>>>>> 056d9b4a
 
 # Triplet losses
 from .BatchHardTripletLoss import BatchHardTripletLoss, BatchHardTripletLossDistanceFunction
@@ -42,6 +33,7 @@
     "MSELoss",
     "ContrastiveLoss",
     "SiameseDistanceMetric",
+    "CachedMultipleNegativesRankingLoss",
     "ContrastiveTensionLoss",
     "ContrastiveTensionLossInBatchNegatives",
     "ContrastiveTensionDataLoader",
