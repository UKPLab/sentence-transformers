from . import SentenceEvaluator
from . import SimilarityFunction
import torch
from torch import Tensor
import logging
from tqdm import trange
from ..util import cos_sim, dot_score
import os
import numpy as np
from typing import List, Dict, Set, Callable
import heapq


logger = logging.getLogger(__name__)


class InformationRetrievalEvaluator(SentenceEvaluator):
    """
    This class evaluates an Information Retrieval (IR) setting.

    Given a set of queries and a large corpus set. It will retrieve for each query the top-k most similar document. It measures
    Mean Reciprocal Rank (MRR), Recall@k, and Normalized Discounted Cumulative Gain (NDCG)
    """

    def __init__(
        self,
        queries: Dict[str, str],  # qid => query
        corpus: Dict[str, str],  # cid => doc
        relevant_docs: Dict[str, Set[str]],  # qid => Set[cid]
        corpus_chunk_size: int = 50000,
        mrr_at_k: List[int] = [10],
        ndcg_at_k: List[int] = [10],
        accuracy_at_k: List[int] = [1, 3, 5, 10],
        precision_recall_at_k: List[int] = [1, 3, 5, 10],
        map_at_k: List[int] = [100],
        show_progress_bar: bool = False,
        batch_size: int = 32,
        name: str = "",
        write_csv: bool = True,
<<<<<<< HEAD
        score_functions: List[Callable[[Tensor, Tensor], Tensor]] = {
            SimilarityFunction.COSINE: cos_sim,
            SimilarityFunction.DOT_SCORE: dot_score,
=======
        score_functions: Dict[str, Callable[[Tensor, Tensor], Tensor]] = {
            "cos_sim": cos_sim,
            "dot_score": dot_score,
>>>>>>> 0e798dc0
        },  # Score function, higher=more similar
        main_score_function: str = None,
    ):
        self.queries_ids = []
        for qid in queries:
            if qid in relevant_docs and len(relevant_docs[qid]) > 0:
                self.queries_ids.append(qid)

        self.queries = [queries[qid] for qid in self.queries_ids]

        self.corpus_ids = list(corpus.keys())
        self.corpus = [corpus[cid] for cid in self.corpus_ids]

        self.relevant_docs = relevant_docs
        self.corpus_chunk_size = corpus_chunk_size
        self.mrr_at_k = mrr_at_k
        self.ndcg_at_k = ndcg_at_k
        self.accuracy_at_k = accuracy_at_k
        self.precision_recall_at_k = precision_recall_at_k
        self.map_at_k = map_at_k

        self.show_progress_bar = show_progress_bar
        self.batch_size = batch_size
        self.name = name
        self.write_csv = write_csv
        self.score_functions = score_functions
        self.score_function_names = sorted(x.value for x in self.score_functions.keys())
        self.main_score_function = main_score_function
        self.best_scoring_function = None

        if name:
            name = "_" + name

        self.csv_file: str = "Information-Retrieval_evaluation" + name + "_results.csv"
        self.csv_headers = ["epoch", "steps"]

        for score_name in self.score_function_names:
            for k in accuracy_at_k:
                self.csv_headers.append("{}-Accuracy@{}".format(score_name, k))

            for k in precision_recall_at_k:
                self.csv_headers.append("{}-Precision@{}".format(score_name, k))
                self.csv_headers.append("{}-Recall@{}".format(score_name, k))

            for k in mrr_at_k:
                self.csv_headers.append("{}-MRR@{}".format(score_name, k))

            for k in ndcg_at_k:
                self.csv_headers.append("{}-NDCG@{}".format(score_name, k))

            for k in map_at_k:
                self.csv_headers.append("{}-MAP@{}".format(score_name, k))

        if self.main_score_function is not None:
            self.best_scoring_function = self.main_score_function

    def __call__(self, model, output_path: str = None, epoch: int = -1, steps: int = -1, *args, **kwargs) -> float:
        if epoch != -1:
            out_txt = (
                " after epoch {}:".format(epoch)
                if steps == -1
                else " in epoch {} after {} steps:".format(epoch, steps)
            )
        else:
            out_txt = ":"

        logger.info("Information Retrieval Evaluation on " + self.name + " dataset" + out_txt)

        scores = self.compute_metrices(model, *args, **kwargs)

        # Write results to disc
        if output_path is not None and self.write_csv:
            csv_path = os.path.join(output_path, self.csv_file)
            if not os.path.isfile(csv_path):
                fOut = open(csv_path, mode="w", encoding="utf-8")
                fOut.write(",".join(self.csv_headers))
                fOut.write("\n")

            else:
                fOut = open(csv_path, mode="a", encoding="utf-8")

            output_data = [epoch, steps]
            for name in self.score_function_names:
                for k in self.accuracy_at_k:
                    output_data.append(scores[name]["accuracy@k"][k])

                for k in self.precision_recall_at_k:
                    output_data.append(scores[name]["precision@k"][k])
                    output_data.append(scores[name]["recall@k"][k])

                for k in self.mrr_at_k:
                    output_data.append(scores[name]["mrr@k"][k])

                for k in self.ndcg_at_k:
                    output_data.append(scores[name]["ndcg@k"][k])

                for k in self.map_at_k:
                    output_data.append(scores[name]["map@k"][k])

            fOut.write(",".join(map(str, output_data)))
            fOut.write("\n")
            fOut.close()

        if self.main_score_function is None:
            max_key_map_at_k = max(scores, key=lambda x: scores[x]["map@k"][max(self.map_at_k)])
            self.best_scoring_function = max_key_map_at_k
            return scores[max_key_map_at_k]["map@k"][max(self.map_at_k)]
            # return max([scores[name]["map@k"][max(self.map_at_k)] for name in self.score_function_names])
        else:
            return scores[self.main_score_function]["map@k"][max(self.map_at_k)]

    def compute_metrices(self, model, corpus_model=None, corpus_embeddings: Tensor = None) -> Dict[str, float]:
        if corpus_model is None:
            corpus_model = model

        max_k = max(
            max(self.mrr_at_k),
            max(self.ndcg_at_k),
            max(self.accuracy_at_k),
            max(self.precision_recall_at_k),
            max(self.map_at_k),
        )

        # Compute embedding for the queries
        query_embeddings = model.encode(
            self.queries, show_progress_bar=self.show_progress_bar, batch_size=self.batch_size, convert_to_tensor=True
        )

        queries_result_list = {}
        for name in self.score_functions:
            queries_result_list[name] = [[] for _ in range(len(query_embeddings))]

        # Iterate over chunks of the corpus
        for corpus_start_idx in trange(
            0, len(self.corpus), self.corpus_chunk_size, desc="Corpus Chunks", disable=not self.show_progress_bar
        ):
            corpus_end_idx = min(corpus_start_idx + self.corpus_chunk_size, len(self.corpus))

            # Encode chunk of corpus
            if corpus_embeddings is None:
                sub_corpus_embeddings = corpus_model.encode(
                    self.corpus[corpus_start_idx:corpus_end_idx],
                    show_progress_bar=False,
                    batch_size=self.batch_size,
                    convert_to_tensor=True,
                )
            else:
                sub_corpus_embeddings = corpus_embeddings[corpus_start_idx:corpus_end_idx]

            # Compute cosine similarites
            for name, score_function in self.score_functions.items():
                pair_scores = score_function(query_embeddings, sub_corpus_embeddings)

                # Get top-k values
                pair_scores_top_k_values, pair_scores_top_k_idx = torch.topk(
                    pair_scores, min(max_k, len(pair_scores[0])), dim=1, largest=True, sorted=False
                )
                pair_scores_top_k_values = pair_scores_top_k_values.cpu().tolist()
                pair_scores_top_k_idx = pair_scores_top_k_idx.cpu().tolist()

                for query_itr in range(len(query_embeddings)):
                    for sub_corpus_id, score in zip(
                        pair_scores_top_k_idx[query_itr], pair_scores_top_k_values[query_itr]
                    ):
                        corpus_id = self.corpus_ids[corpus_start_idx + sub_corpus_id]
                        if len(queries_result_list[name][query_itr]) < max_k:
                            heapq.heappush(
                                queries_result_list[name][query_itr], (score, corpus_id)
                            )  # heaqp tracks the quantity of the first element in the tuple
                        else:
                            heapq.heappushpop(queries_result_list[name][query_itr], (score, corpus_id))

        for name in queries_result_list:
            for query_itr in range(len(queries_result_list[name])):
                for doc_itr in range(len(queries_result_list[name][query_itr])):
                    score, corpus_id = queries_result_list[name][query_itr][doc_itr]
                    queries_result_list[name][query_itr][doc_itr] = {"corpus_id": corpus_id, "score": score}

        logger.info("Queries: {}".format(len(self.queries)))
        logger.info("Corpus: {}\n".format(len(self.corpus)))

        # Compute scores
        scores = {name.value: self.compute_metrics(queries_result_list[name]) for name in self.score_functions}

        # Output
        for name in self.score_function_names:
            logger.info("Score-Function: {}".format(name))
            self.output_scores(scores[name])

        return scores

    def compute_metrics(self, queries_result_list: List[object]):
        # Init score computation values
        num_hits_at_k = {k: 0 for k in self.accuracy_at_k}
        precisions_at_k = {k: [] for k in self.precision_recall_at_k}
        recall_at_k = {k: [] for k in self.precision_recall_at_k}
        MRR = {k: 0 for k in self.mrr_at_k}
        ndcg = {k: [] for k in self.ndcg_at_k}
        AveP_at_k = {k: [] for k in self.map_at_k}

        # Compute scores on results
        for query_itr in range(len(queries_result_list)):
            query_id = self.queries_ids[query_itr]

            # Sort scores
            top_hits = sorted(queries_result_list[query_itr], key=lambda x: x["score"], reverse=True)
            query_relevant_docs = self.relevant_docs[query_id]

            # Accuracy@k - We count the result correct, if at least one relevant doc is across the top-k documents
            for k_val in self.accuracy_at_k:
                for hit in top_hits[0:k_val]:
                    if hit["corpus_id"] in query_relevant_docs:
                        num_hits_at_k[k_val] += 1
                        break

            # Precision and Recall@k
            for k_val in self.precision_recall_at_k:
                num_correct = 0
                for hit in top_hits[0:k_val]:
                    if hit["corpus_id"] in query_relevant_docs:
                        num_correct += 1

                precisions_at_k[k_val].append(num_correct / k_val)
                recall_at_k[k_val].append(num_correct / len(query_relevant_docs))

            # MRR@k
            for k_val in self.mrr_at_k:
                for rank, hit in enumerate(top_hits[0:k_val]):
                    if hit["corpus_id"] in query_relevant_docs:
                        MRR[k_val] += 1.0 / (rank + 1)
                        break

            # NDCG@k
            for k_val in self.ndcg_at_k:
                predicted_relevance = [
                    1 if top_hit["corpus_id"] in query_relevant_docs else 0 for top_hit in top_hits[0:k_val]
                ]
                true_relevances = [1] * len(query_relevant_docs)

                ndcg_value = self.compute_dcg_at_k(predicted_relevance, k_val) / self.compute_dcg_at_k(
                    true_relevances, k_val
                )
                ndcg[k_val].append(ndcg_value)

            # MAP@k
            for k_val in self.map_at_k:
                num_correct = 0
                sum_precisions = 0

                for rank, hit in enumerate(top_hits[0:k_val]):
                    if hit["corpus_id"] in query_relevant_docs:
                        num_correct += 1
                        sum_precisions += num_correct / (rank + 1)

                avg_precision = sum_precisions / min(k_val, len(query_relevant_docs))
                AveP_at_k[k_val].append(avg_precision)

        # Compute averages
        for k in num_hits_at_k:
            num_hits_at_k[k] /= len(self.queries)

        for k in precisions_at_k:
            precisions_at_k[k] = np.mean(precisions_at_k[k])

        for k in recall_at_k:
            recall_at_k[k] = np.mean(recall_at_k[k])

        for k in ndcg:
            ndcg[k] = np.mean(ndcg[k])

        for k in MRR:
            MRR[k] /= len(self.queries)

        for k in AveP_at_k:
            AveP_at_k[k] = np.mean(AveP_at_k[k])

        return {
            "accuracy@k": num_hits_at_k,
            "precision@k": precisions_at_k,
            "recall@k": recall_at_k,
            "ndcg@k": ndcg,
            "mrr@k": MRR,
            "map@k": AveP_at_k,
        }

    def output_scores(self, scores):
        for k in scores["accuracy@k"]:
            logger.info("Accuracy@{}: {:.2f}%".format(k, scores["accuracy@k"][k] * 100))

        for k in scores["precision@k"]:
            logger.info("Precision@{}: {:.2f}%".format(k, scores["precision@k"][k] * 100))

        for k in scores["recall@k"]:
            logger.info("Recall@{}: {:.2f}%".format(k, scores["recall@k"][k] * 100))

        for k in scores["mrr@k"]:
            logger.info("MRR@{}: {:.4f}".format(k, scores["mrr@k"][k]))

        for k in scores["ndcg@k"]:
            logger.info("NDCG@{}: {:.4f}".format(k, scores["ndcg@k"][k]))

        for k in scores["map@k"]:
            logger.info("MAP@{}: {:.4f}".format(k, scores["map@k"][k]))

    @staticmethod
    def compute_dcg_at_k(relevances, k):
        dcg = 0
        for i in range(min(len(relevances), k)):
            dcg += relevances[i] / np.log2(i + 2)  # +2 as we start our idx at 0
        return dcg<|MERGE_RESOLUTION|>--- conflicted
+++ resolved
@@ -37,15 +37,9 @@
         batch_size: int = 32,
         name: str = "",
         write_csv: bool = True,
-<<<<<<< HEAD
-        score_functions: List[Callable[[Tensor, Tensor], Tensor]] = {
+        score_functions: Dict[str, Callable[[Tensor, Tensor], Tensor]] = {
             SimilarityFunction.COSINE: cos_sim,
             SimilarityFunction.DOT_SCORE: dot_score,
-=======
-        score_functions: Dict[str, Callable[[Tensor, Tensor], Tensor]] = {
-            "cos_sim": cos_sim,
-            "dot_score": dot_score,
->>>>>>> 0e798dc0
         },  # Score function, higher=more similar
         main_score_function: str = None,
     ):
