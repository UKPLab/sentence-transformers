--- conflicted
+++ resolved
@@ -177,43 +177,6 @@
                 convert_to_numpy=True,
             )
 
-<<<<<<< HEAD
-        # Cosine distance
-        pos_cos_distance = paired_cosine_distances(embeddings_anchors, embeddings_positives)
-        neg_cos_distances = paired_cosine_distances(embeddings_anchors, embeddings_negatives)
-
-        # Dot score
-        pos_dot_distance = np.sum(embeddings_anchors * embeddings_positives, axis=-1)
-        neg_dot_distances = np.sum(embeddings_anchors * embeddings_negatives, axis=-1)
-
-        # Manhattan
-        pos_manhattan_distance = paired_manhattan_distances(embeddings_anchors, embeddings_positives)
-        neg_manhattan_distances = paired_manhattan_distances(embeddings_anchors, embeddings_negatives)
-
-        # Euclidean
-        pos_euclidean_distance = paired_euclidean_distances(embeddings_anchors, embeddings_positives)
-        neg_euclidean_distances = paired_euclidean_distances(embeddings_anchors, embeddings_negatives)
-
-        for idx in range(len(pos_cos_distance)):
-            num_triplets += 1
-
-            if pos_cos_distance[idx] + self.triplet_margins["cosine"] < neg_cos_distances[idx]:
-                num_correct_cos_triplets += 1
-
-            if pos_dot_distance[idx] + self.triplet_margins["dot"] < neg_dot_distances[idx]:
-                num_correct_dot_triplets += 1
-
-            if pos_manhattan_distance[idx] + self.triplet_margins["manhattan"] < neg_manhattan_distances[idx]:
-                num_correct_manhattan_triplets += 1
-
-            if pos_euclidean_distance[idx] + self.triplet_margins["euclidean"] < neg_euclidean_distances[idx]:
-                num_correct_euclidean_triplets += 1
-
-        accuracy_cos = num_correct_cos_triplets / num_triplets
-        accuracy_dot = num_correct_dot_triplets / num_triplets
-        accuracy_manhattan = num_correct_manhattan_triplets / num_triplets
-        accuracy_euclidean = num_correct_euclidean_triplets / num_triplets
-=======
         if not self.similarity_fn_names:
             self.similarity_fn_names = [model.similarity_fn_name]
             self._append_csv_headers(self.similarity_fn_names)
@@ -236,7 +199,6 @@
                 paired_euclidean_distances(anchors, negatives),
             ),
         }
->>>>>>> e156f38b
 
         metrics = {}
         for fn_name in self.similarity_fn_names:
