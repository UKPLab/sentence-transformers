from __future__ import annotations

import copy
import importlib
import json
import logging
import math
import os
import queue
import shutil
import sys
import tempfile
import traceback
import warnings
from collections import OrderedDict
from contextlib import contextmanager
from multiprocessing import Queue
from pathlib import Path
from typing import Any, Callable, Iterable, Iterator, Literal, overload

import numpy as np
import torch
import torch.multiprocessing as mp
import transformers
from huggingface_hub import HfApi
from numpy import ndarray
from torch import Tensor, device, nn
from tqdm.autonotebook import trange
from transformers import is_torch_npu_available
from transformers.dynamic_module_utils import get_class_from_dynamic_module, get_relative_import_files

from sentence_transformers.model_card import SentenceTransformerModelCardData, generate_model_card
from sentence_transformers.similarity_functions import SimilarityFunction

from . import __MODEL_HUB_ORGANIZATION__, __version__
from .evaluation import SentenceEvaluator
from .fit_mixin import FitMixin
from .models import Normalize, Pooling, Transformer
from .quantization import quantize_embeddings
from .util import (
    batch_to_device,
    get_device_name,
    import_from_string,
    is_sentence_transformer_model,
    load_dir_path,
    load_file_path,
    save_to_hub_args_decorator,
    truncate_embeddings,
)

logger = logging.getLogger(__name__)


class SentenceTransformer(nn.Sequential, FitMixin):
    """
    Loads or creates a SentenceTransformer model that can be used to map sentences / text to embeddings.

    Args:
        model_name_or_path (str, optional): If it is a filepath on disc, it loads the model from that path. If it is not a path,
            it first tries to download a pre-trained SentenceTransformer model. If that fails, tries to construct a model
            from the Hugging Face Hub with that name.
        modules (Iterable[nn.Module], optional): A list of torch Modules that should be called sequentially, can be used to create custom
            SentenceTransformer models from scratch.
        device (str, optional): Device (like "cuda", "cpu", "mps", "npu") that should be used for computation. If None, checks if a GPU
            can be used.
        prompts (Dict[str, str], optional): A dictionary with prompts for the model. The key is the prompt name, the value is the prompt text.
            The prompt text will be prepended before any text to encode. For example:
            `{"query": "query: ", "passage": "passage: "}` or `{"clustering": "Identify the main category based on the
            titles in "}`.
        default_prompt_name (str, optional): The name of the prompt that should be used by default. If not set,
            no prompt will be applied.
        similarity_fn_name (str or SimilarityFunction, optional): The name of the similarity function to use. Valid options are "cosine", "dot",
            "euclidean", and "manhattan". If not set, it is automatically set to "cosine" if `similarity` or
            `similarity_pairwise` are called while `model.similarity_fn_name` is still `None`.
        cache_folder (str, optional): Path to store models. Can also be set by the SENTENCE_TRANSFORMERS_HOME environment variable.
        trust_remote_code (bool, optional): Whether or not to allow for custom models defined on the Hub in their own modeling files.
            This option should only be set to True for repositories you trust and in which you have read the code, as it
            will execute code present on the Hub on your local machine.
        revision (str, optional): The specific model version to use. It can be a branch name, a tag name, or a commit id,
            for a stored model on Hugging Face.
        local_files_only (bool, optional): Whether or not to only look at local files (i.e., do not try to download the model).
        token (bool or str, optional): Hugging Face authentication token to download private models.
        use_auth_token (bool or str, optional): Deprecated argument. Please use `token` instead.
        truncate_dim (int, optional): The dimension to truncate sentence embeddings to. `None` does no truncation. Truncation is
            only applicable during inference when :meth:`SentenceTransformer.encode` is called.
        model_kwargs (Dict[str, Any], optional): Additional model configuration parameters to be passed to the Hugging Face Transformers model.
            Particularly useful options are:

            - ``torch_dtype``: Override the default `torch.dtype` and load the model under a specific `dtype`.
              The different options are:

                    1. ``torch.float16``, ``torch.bfloat16`` or ``torch.float``: load in a specified
                    ``dtype``, ignoring the model's ``config.torch_dtype`` if one exists. If not specified - the model will
                    get loaded in ``torch.float`` (fp32).

                    2. ``"auto"`` - A ``torch_dtype`` entry in the ``config.json`` file of the model will be
                    attempted to be used. If this entry isn't found then next check the ``dtype`` of the first weight in
                    the checkpoint that's of a floating point type and use that as ``dtype``. This will load the model
                    using the ``dtype`` it was saved in at the end of the training. It can't be used as an indicator of how
                    the model was trained. Since it could be trained in one of half precision dtypes, but saved in fp32.
            - ``attn_implementation``: The attention implementation to use in the model (if relevant). Can be any of
              `"eager"` (manual implementation of the attention), `"sdpa"` (using `F.scaled_dot_product_attention
              <https://pytorch.org/docs/master/generated/torch.nn.functional.scaled_dot_product_attention.html>`_),
              or `"flash_attention_2"` (using `Dao-AILab/flash-attention <https://github.com/Dao-AILab/flash-attention>`_).
              By default, if available, SDPA will be used for torch>=2.1.1. The default is otherwise the manual `"eager"`
              implementation.

            See the `PreTrainedModel.from_pretrained
            <https://huggingface.co/docs/transformers/en/main_classes/model#transformers.PreTrainedModel.from_pretrained>`_
            documentation for more details.
        tokenizer_kwargs (Dict[str, Any], optional): Additional tokenizer configuration parameters to be passed to the Hugging Face Transformers tokenizer.
            See the `AutoTokenizer.from_pretrained
            <https://huggingface.co/docs/transformers/en/model_doc/auto#transformers.AutoTokenizer.from_pretrained>`_
            documentation for more details.
        config_kwargs (Dict[str, Any], optional): Additional model configuration parameters to be passed to the Hugging Face Transformers config.
            See the `AutoConfig.from_pretrained
            <https://huggingface.co/docs/transformers/en/model_doc/auto#transformers.AutoConfig.from_pretrained>`_
            documentation for more details.
        model_card_data (:class:`~sentence_transformers.model_card.SentenceTransformerModelCardData`, optional): A model
            card data object that contains information about the model. This is used to generate a model card when saving
            the model. If not set, a default model card data object is created.
        backend (str): The backend to use for inference. Can be one of "torch" (default), "onnx", or "openvino".

    Example:
        ::

            from sentence_transformers import SentenceTransformer

            # Load a pre-trained SentenceTransformer model
            model = SentenceTransformer('all-mpnet-base-v2')

            # Encode some texts
            sentences = [
                "The weather is lovely today.",
                "It's so sunny outside!",
                "He drove to the stadium.",
            ]
            embeddings = model.encode(sentences)
            print(embeddings.shape)
            # (3, 768)

            # Get the similarity scores between all sentences
            similarities = model.similarity(embeddings, embeddings)
            print(similarities)
            # tensor([[1.0000, 0.6817, 0.0492],
            #         [0.6817, 1.0000, 0.0421],
            #         [0.0492, 0.0421, 1.0000]])
    """

    def __init__(
        self,
        model_name_or_path: str | None = None,
        modules: Iterable[nn.Module] | None = None,
        device: str | None = None,
        prompts: dict[str, str] | None = None,
        default_prompt_name: str | None = None,
        similarity_fn_name: str | SimilarityFunction | None = None,
        cache_folder: str | None = None,
        trust_remote_code: bool = False,
        revision: str | None = None,
        local_files_only: bool = False,
        token: bool | str | None = None,
        use_auth_token: bool | str | None = None,
        truncate_dim: int | None = None,
        model_kwargs: dict[str, Any] | None = None,
        tokenizer_kwargs: dict[str, Any] | None = None,
        config_kwargs: dict[str, Any] | None = None,
        model_card_data: SentenceTransformerModelCardData | None = None,
        backend: Literal["torch", "onnx", "openvino"] = "torch",
    ) -> None:
        # Note: self._load_sbert_model can also update `self.prompts` and `self.default_prompt_name`
        self.prompts = prompts or {}
        self.default_prompt_name = default_prompt_name
        self.similarity_fn_name = similarity_fn_name
        self.trust_remote_code = trust_remote_code
        self.truncate_dim = truncate_dim
        self.model_card_data = model_card_data or SentenceTransformerModelCardData()
        self.module_kwargs = None
        self._model_card_vars = {}
        self._model_card_text = None
        self._model_config = {}
        self.backend = backend
        if use_auth_token is not None:
            warnings.warn(
                "The `use_auth_token` argument is deprecated and will be removed in v4 of SentenceTransformers.",
                FutureWarning,
            )
            if token is not None:
                raise ValueError(
                    "`token` and `use_auth_token` are both specified. Please set only the argument `token`."
                )
            token = use_auth_token

        if cache_folder is None:
            cache_folder = os.getenv("SENTENCE_TRANSFORMERS_HOME")

        if device is None:
            device = get_device_name()
            logger.info(f"Use pytorch device_name: {device}")

        if device == "hpu" and importlib.util.find_spec("optimum") is not None:
            from optimum.habana.transformers.modeling_utils import adapt_transformers_to_gaudi

            adapt_transformers_to_gaudi()

        if model_name_or_path is not None and model_name_or_path != "":
            logger.info(f"Load pretrained SentenceTransformer: {model_name_or_path}")

            # Old models that don't belong to any organization
            basic_transformer_models = [
                "albert-base-v1",
                "albert-base-v2",
                "albert-large-v1",
                "albert-large-v2",
                "albert-xlarge-v1",
                "albert-xlarge-v2",
                "albert-xxlarge-v1",
                "albert-xxlarge-v2",
                "bert-base-cased-finetuned-mrpc",
                "bert-base-cased",
                "bert-base-chinese",
                "bert-base-german-cased",
                "bert-base-german-dbmdz-cased",
                "bert-base-german-dbmdz-uncased",
                "bert-base-multilingual-cased",
                "bert-base-multilingual-uncased",
                "bert-base-uncased",
                "bert-large-cased-whole-word-masking-finetuned-squad",
                "bert-large-cased-whole-word-masking",
                "bert-large-cased",
                "bert-large-uncased-whole-word-masking-finetuned-squad",
                "bert-large-uncased-whole-word-masking",
                "bert-large-uncased",
                "camembert-base",
                "ctrl",
                "distilbert-base-cased-distilled-squad",
                "distilbert-base-cased",
                "distilbert-base-german-cased",
                "distilbert-base-multilingual-cased",
                "distilbert-base-uncased-distilled-squad",
                "distilbert-base-uncased-finetuned-sst-2-english",
                "distilbert-base-uncased",
                "distilgpt2",
                "distilroberta-base",
                "gpt2-large",
                "gpt2-medium",
                "gpt2-xl",
                "gpt2",
                "openai-gpt",
                "roberta-base-openai-detector",
                "roberta-base",
                "roberta-large-mnli",
                "roberta-large-openai-detector",
                "roberta-large",
                "t5-11b",
                "t5-3b",
                "t5-base",
                "t5-large",
                "t5-small",
                "transfo-xl-wt103",
                "xlm-clm-ende-1024",
                "xlm-clm-enfr-1024",
                "xlm-mlm-100-1280",
                "xlm-mlm-17-1280",
                "xlm-mlm-en-2048",
                "xlm-mlm-ende-1024",
                "xlm-mlm-enfr-1024",
                "xlm-mlm-enro-1024",
                "xlm-mlm-tlm-xnli15-1024",
                "xlm-mlm-xnli15-1024",
                "xlm-roberta-base",
                "xlm-roberta-large-finetuned-conll02-dutch",
                "xlm-roberta-large-finetuned-conll02-spanish",
                "xlm-roberta-large-finetuned-conll03-english",
                "xlm-roberta-large-finetuned-conll03-german",
                "xlm-roberta-large",
                "xlnet-base-cased",
                "xlnet-large-cased",
            ]

            if not os.path.exists(model_name_or_path):
                # Not a path, load from hub
                if "\\" in model_name_or_path or model_name_or_path.count("/") > 1:
                    raise ValueError(f"Path {model_name_or_path} not found")

                if "/" not in model_name_or_path and model_name_or_path.lower() not in basic_transformer_models:
                    # A model from sentence-transformers
                    model_name_or_path = __MODEL_HUB_ORGANIZATION__ + "/" + model_name_or_path

            if is_sentence_transformer_model(
                model_name_or_path,
                token,
                cache_folder=cache_folder,
                revision=revision,
                local_files_only=local_files_only,
            ):
                modules, self.module_kwargs = self._load_sbert_model(
                    model_name_or_path,
                    token=token,
                    cache_folder=cache_folder,
                    revision=revision,
                    trust_remote_code=trust_remote_code,
                    local_files_only=local_files_only,
                    model_kwargs=model_kwargs,
                    tokenizer_kwargs=tokenizer_kwargs,
                    config_kwargs=config_kwargs,
                )
            else:
                modules = self._load_auto_model(
                    model_name_or_path,
                    token=token,
                    cache_folder=cache_folder,
                    revision=revision,
                    trust_remote_code=trust_remote_code,
                    local_files_only=local_files_only,
                    model_kwargs=model_kwargs,
                    tokenizer_kwargs=tokenizer_kwargs,
                    config_kwargs=config_kwargs,
                )

        if modules is not None and not isinstance(modules, OrderedDict):
            modules = OrderedDict([(str(idx), module) for idx, module in enumerate(modules)])

        super().__init__(modules)

        # Ensure all tensors in the model are of the same dtype as the first tensor
        # This is necessary if the first module has been given a lower precision via
        # model_kwargs["torch_dtype"]. The rest of the model should be loaded in the same dtype
        # See #2887 for more details
        try:
            dtype = next(self.parameters()).dtype
            self.to(dtype)
        except StopIteration:
            pass

        self.to(device)
        self.is_hpu_graph_enabled = False

        if self.default_prompt_name is not None and self.default_prompt_name not in self.prompts:
            raise ValueError(
                f"Default prompt name '{self.default_prompt_name}' not found in the configured prompts "
                f"dictionary with keys {list(self.prompts.keys())!r}."
            )

        if self.prompts:
            logger.info(f"{len(self.prompts)} prompts are loaded, with the keys: {list(self.prompts.keys())}")
        if self.default_prompt_name:
            logger.warning(
                f"Default prompt name is set to '{self.default_prompt_name}'. "
                "This prompt will be applied to all `encode()` calls, except if `encode()` "
                "is called with `prompt` or `prompt_name` parameters."
            )

        # Ideally, INSTRUCTOR models should set `include_prompt=False` in their pooling configuration, but
        # that would be a breaking change for users currently using the InstructorEmbedding project.
        # So, instead we hardcode setting it for the main INSTRUCTOR models, and otherwise give a warning if we
        # suspect the user is using an INSTRUCTOR model.
        if model_name_or_path in ("hkunlp/instructor-base", "hkunlp/instructor-large", "hkunlp/instructor-xl"):
            self.set_pooling_include_prompt(include_prompt=False)
        elif (
            model_name_or_path
            and "/" in model_name_or_path
            and "instructor" in model_name_or_path.split("/")[1].lower()
        ):
            if any([module.include_prompt for module in self if isinstance(module, Pooling)]):
                logger.warning(
                    "Instructor models require `include_prompt=False` in the pooling configuration. "
                    "Either update the model configuration or call `model.set_pooling_include_prompt(False)` after loading the model."
                )

        # Pass the model to the model card data for later use in generating a model card upon saving this model
        self.model_card_data.register_model(self)

    def get_backend(self) -> Literal["torch", "onnx", "openvino"]:
        """Return the backend used for inference, which can be one of "torch", "onnx", or "openvino".

        Returns:
            str: The backend used for inference.
        """
        return self.backend

    @overload
    def encode(
        self,
        sentences: str,
        prompt_name: str | None = ...,
        prompt: str | None = ...,
        batch_size: int = ...,
        show_progress_bar: bool | None = ...,
        output_value: Literal["sentence_embedding", "token_embeddings"] | None = ...,
        precision: Literal["float32", "int8", "uint8", "binary", "ubinary"] = ...,
        convert_to_numpy: Literal[False] = ...,
        convert_to_tensor: Literal[False] = ...,
        device: str = ...,
        normalize_embeddings: bool = ...,
        **kwargs,
    ) -> Tensor: ...

    @overload
    def encode(
        self,
        sentences: str | list[str],
        prompt_name: str | None = ...,
        prompt: str | None = ...,
        batch_size: int = ...,
        show_progress_bar: bool | None = ...,
        output_value: Literal["sentence_embedding", "token_embeddings"] | None = ...,
        precision: Literal["float32", "int8", "uint8", "binary", "ubinary"] = ...,
        convert_to_numpy: Literal[True] = ...,
        convert_to_tensor: Literal[False] = ...,
        device: str = ...,
        normalize_embeddings: bool = ...,
        **kwargs,
    ) -> np.ndarray: ...

    @overload
    def encode(
        self,
        sentences: str | list[str],
        prompt_name: str | None = ...,
        prompt: str | None = ...,
        batch_size: int = ...,
        show_progress_bar: bool | None = ...,
        output_value: Literal["sentence_embedding", "token_embeddings"] | None = ...,
        precision: Literal["float32", "int8", "uint8", "binary", "ubinary"] = ...,
        convert_to_numpy: bool = ...,
        convert_to_tensor: Literal[True] = ...,
        device: str = ...,
        normalize_embeddings: bool = ...,
        **kwargs,
    ) -> Tensor: ...

    @overload
    def encode(
        self,
        sentences: list[str] | np.ndarray,
        prompt_name: str | None = ...,
        prompt: str | None = ...,
        batch_size: int = ...,
        show_progress_bar: bool | None = ...,
        output_value: Literal["sentence_embedding", "token_embeddings"] | None = ...,
        precision: Literal["float32", "int8", "uint8", "binary", "ubinary"] = ...,
        convert_to_numpy: Literal[False] = ...,
        convert_to_tensor: Literal[False] = ...,
        device: str = ...,
        normalize_embeddings: bool = ...,
        **kwargs,
    ) -> list[Tensor]: ...

    def encode(
        self,
        sentences: str | list[str],
        prompt_name: str | None = None,
        prompt: str | None = None,
        batch_size: int = 32,
        show_progress_bar: bool | None = None,
        output_value: Literal["sentence_embedding", "token_embeddings"] | None = "sentence_embedding",
        precision: Literal["float32", "int8", "uint8", "binary", "ubinary"] = "float32",
        convert_to_numpy: bool = True,
        convert_to_tensor: bool = False,
        device: str = None,
        normalize_embeddings: bool = False,
        **kwargs,
    ) -> list[Tensor] | np.ndarray | Tensor:
        """
        Computes sentence embeddings.

        Args:
            sentences (Union[str, List[str]]): The sentences to embed.
            prompt_name (Optional[str], optional): The name of the prompt to use for encoding. Must be a key in the `prompts` dictionary,
                which is either set in the constructor or loaded from the model configuration. For example if
                ``prompt_name`` is "query" and the ``prompts`` is {"query": "query: ", ...}, then the sentence "What
                is the capital of France?" will be encoded as "query: What is the capital of France?" because the sentence
                is appended to the prompt. If ``prompt`` is also set, this argument is ignored. Defaults to None.
            prompt (Optional[str], optional): The prompt to use for encoding. For example, if the prompt is "query: ", then the
                sentence "What is the capital of France?" will be encoded as "query: What is the capital of France?"
                because the sentence is appended to the prompt. If ``prompt`` is set, ``prompt_name`` is ignored. Defaults to None.
            batch_size (int, optional): The batch size used for the computation. Defaults to 32.
            show_progress_bar (bool, optional): Whether to output a progress bar when encode sentences. Defaults to None.
            output_value (Optional[Literal["sentence_embedding", "token_embeddings"]], optional): The type of embeddings to return:
                "sentence_embedding" to get sentence embeddings, "token_embeddings" to get wordpiece token embeddings, and `None`,
                to get all output values. Defaults to "sentence_embedding".
            precision (Literal["float32", "int8", "uint8", "binary", "ubinary"], optional): The precision to use for the embeddings.
                Can be "float32", "int8", "uint8", "binary", or "ubinary". All non-float32 precisions are quantized embeddings.
                Quantized embeddings are smaller in size and faster to compute, but may have a lower accuracy. They are useful for
                reducing the size of the embeddings of a corpus for semantic search, among other tasks. Defaults to "float32".
            convert_to_numpy (bool, optional): Whether the output should be a list of numpy vectors. If False, it is a list of PyTorch tensors.
                Defaults to True.
            convert_to_tensor (bool, optional): Whether the output should be one large tensor. Overwrites `convert_to_numpy`.
                Defaults to False.
            device (str, optional): Which :class:`torch.device` to use for the computation. Defaults to None.
            normalize_embeddings (bool, optional): Whether to normalize returned vectors to have length 1. In that case,
                the faster dot-product (util.dot_score) instead of cosine similarity can be used. Defaults to False.

        Returns:
            Union[List[Tensor], ndarray, Tensor]: By default, a 2d numpy array with shape [num_inputs, output_dimension] is returned.
            If only one string input is provided, then the output is a 1d array with shape [output_dimension]. If ``convert_to_tensor``,
            a torch Tensor is returned instead. If ``self.truncate_dim <= output_dimension`` then output_dimension is ``self.truncate_dim``.

        Example:
            ::

                from sentence_transformers import SentenceTransformer

                # Load a pre-trained SentenceTransformer model
                model = SentenceTransformer('all-mpnet-base-v2')

                # Encode some texts
                sentences = [
                    "The weather is lovely today.",
                    "It's so sunny outside!",
                    "He drove to the stadium.",
                ]
                embeddings = model.encode(sentences)
                print(embeddings.shape)
                # (3, 768)
        """
        if self.device.type == "hpu" and not self.is_hpu_graph_enabled:
            import habana_frameworks.torch as ht

            ht.hpu.wrap_in_hpu_graph(self, disable_tensor_cache=True)
            self.is_hpu_graph_enabled = True

        self.eval()
        if show_progress_bar is None:
            show_progress_bar = logger.getEffectiveLevel() in (logging.INFO, logging.DEBUG)

        if convert_to_tensor:
            convert_to_numpy = False

        if output_value != "sentence_embedding":
            convert_to_tensor = False
            convert_to_numpy = False

        input_was_string = False
        if isinstance(sentences, str) or not hasattr(
            sentences, "__len__"
        ):  # Cast an individual sentence to a list with length 1
            sentences = [sentences]
            input_was_string = True

        if prompt is None:
            if prompt_name is not None:
                try:
                    prompt = self.prompts[prompt_name]
                except KeyError:
                    raise ValueError(
                        f"Prompt name '{prompt_name}' not found in the configured prompts dictionary with keys {list(self.prompts.keys())!r}."
                    )
            elif self.default_prompt_name is not None:
                prompt = self.prompts.get(self.default_prompt_name, None)
        else:
            if prompt_name is not None:
                logger.warning(
                    "Encode with either a `prompt`, a `prompt_name`, or neither, but not both. "
                    "Ignoring the `prompt_name` in favor of `prompt`."
                )

        extra_features = {}
        if prompt is not None:
            sentences = [prompt + sentence for sentence in sentences]

            # Some models (e.g. INSTRUCTOR, GRIT) require removing the prompt before pooling
            # Tracking the prompt length allow us to remove the prompt during pooling
            tokenized_prompt = self.tokenize([prompt])
            if "input_ids" in tokenized_prompt:
                extra_features["prompt_length"] = tokenized_prompt["input_ids"].shape[-1] - 1

        if device is None:
            device = self.device

        self.to(device)

        all_embeddings = []
        length_sorted_idx = np.argsort([-self._text_length(sen) for sen in sentences])
        sentences_sorted = [sentences[idx] for idx in length_sorted_idx]

        for start_index in trange(0, len(sentences), batch_size, desc="Batches", disable=not show_progress_bar):
            sentences_batch = sentences_sorted[start_index : start_index + batch_size]
            features = self.tokenize(sentences_batch)
            if self.device.type == "hpu":
                if "input_ids" in features:
                    curr_tokenize_len = features["input_ids"].shape
                    additional_pad_len = 2 ** math.ceil(math.log2(curr_tokenize_len[1])) - curr_tokenize_len[1]
                    features["input_ids"] = torch.cat(
                        (
                            features["input_ids"],
                            torch.ones((curr_tokenize_len[0], additional_pad_len), dtype=torch.int8),
                        ),
                        -1,
                    )
                    features["attention_mask"] = torch.cat(
                        (
                            features["attention_mask"],
                            torch.zeros((curr_tokenize_len[0], additional_pad_len), dtype=torch.int8),
                        ),
                        -1,
                    )
                    if "token_type_ids" in features:
                        features["token_type_ids"] = torch.cat(
                            (
                                features["token_type_ids"],
                                torch.zeros((curr_tokenize_len[0], additional_pad_len), dtype=torch.int8),
                            ),
                            -1,
                        )

            features = batch_to_device(features, device)
            features.update(extra_features)

            with torch.no_grad():
                out_features = self.forward(features, **kwargs)
                if self.device.type == "hpu":
                    out_features = copy.deepcopy(out_features)

                out_features["sentence_embedding"] = truncate_embeddings(
                    out_features["sentence_embedding"], self.truncate_dim
                )

                if output_value == "token_embeddings":
                    embeddings = []
                    for token_emb, attention in zip(out_features[output_value], out_features["attention_mask"]):
                        last_mask_id = len(attention) - 1
                        while last_mask_id > 0 and attention[last_mask_id].item() == 0:
                            last_mask_id -= 1

                        embeddings.append(token_emb[0 : last_mask_id + 1])
                elif output_value is None:  # Return all outputs
                    embeddings = []
                    for sent_idx in range(len(out_features["sentence_embedding"])):
                        row = {name: out_features[name][sent_idx] for name in out_features}
                        embeddings.append(row)
                else:  # Sentence embeddings
                    embeddings = out_features[output_value]
                    embeddings = embeddings.detach()
                    if normalize_embeddings:
                        embeddings = torch.nn.functional.normalize(embeddings, p=2, dim=1)

                    # fixes for #522 and #487 to avoid oom problems on gpu with large datasets
                    if convert_to_numpy:
                        embeddings = embeddings.cpu()

                all_embeddings.extend(embeddings)

        all_embeddings = [all_embeddings[idx] for idx in np.argsort(length_sorted_idx)]

        if precision and precision != "float32":
            all_embeddings = quantize_embeddings(all_embeddings, precision=precision)

        if convert_to_tensor:
            if len(all_embeddings):
                if isinstance(all_embeddings, np.ndarray):
                    all_embeddings = torch.from_numpy(all_embeddings)
                else:
                    all_embeddings = torch.stack(all_embeddings)
            else:
                all_embeddings = torch.Tensor()
        elif convert_to_numpy:
            if not isinstance(all_embeddings, np.ndarray):
                if all_embeddings and all_embeddings[0].dtype == torch.bfloat16:
                    all_embeddings = np.asarray([emb.float().numpy() for emb in all_embeddings])
                else:
                    all_embeddings = np.asarray([emb.numpy() for emb in all_embeddings])
        elif isinstance(all_embeddings, np.ndarray):
            all_embeddings = [torch.from_numpy(embedding) for embedding in all_embeddings]

        if input_was_string:
            all_embeddings = all_embeddings[0]

        return all_embeddings

    def forward(self, input: dict[str, torch.Tensor], **kwargs) -> dict[str, torch.Tensor]:
        if self.module_kwargs is None:
            return super().forward(input)

        for module_name, module in self.named_children():
            module_kwarg_keys = self.module_kwargs.get(module_name, [])
            module_kwargs = {key: value for key, value in kwargs.items() if key in module_kwarg_keys}
            input = module(input, **module_kwargs)
        return input

    @property
    def similarity_fn_name(self) -> str | None:
        """Return the name of the similarity function used by :meth:`SentenceTransformer.similarity` and :meth:`SentenceTransformer.similarity_pairwise`.

        Returns:
            Optional[str]: The name of the similarity function. Can be None if not set, in which case any uses of
            :meth:`SentenceTransformer.similarity` and :meth:`SentenceTransformer.similarity_pairwise` default to "cosine".

        Example:
            >>> model = SentenceTransformer("multi-qa-mpnet-base-dot-v1")
            >>> model.similarity_fn_name
            'dot'
        """
        return self._similarity_fn_name

    @similarity_fn_name.setter
    def similarity_fn_name(self, value: str | SimilarityFunction) -> None:
        if isinstance(value, SimilarityFunction):
            value = value.value
        self._similarity_fn_name = value

        if value is not None:
            self._similarity = SimilarityFunction.to_similarity_fn(value)
            self._similarity_pairwise = SimilarityFunction.to_similarity_pairwise_fn(value)

    @overload
    def similarity(self, embeddings1: Tensor, embeddings2: Tensor) -> Tensor: ...

    @overload
    def similarity(self, embeddings1: ndarray, embeddings2: ndarray) -> Tensor: ...

    @property
    def similarity(self) -> Callable[[Tensor | ndarray, Tensor | ndarray], Tensor]:
        """
        Compute the similarity between two collections of embeddings. The output will be a matrix with the similarity
        scores between all embeddings from the first parameter and all embeddings from the second parameter. This
        differs from `similarity_pairwise` which computes the similarity between each pair of embeddings.

        Args:
            embeddings1 (Union[Tensor, ndarray]): [num_embeddings_1, embedding_dim] or [embedding_dim]-shaped numpy array or torch tensor.
            embeddings2 (Union[Tensor, ndarray]): [num_embeddings_2, embedding_dim] or [embedding_dim]-shaped numpy array or torch tensor.

        Returns:
            Tensor: A [num_embeddings_1, num_embeddings_2]-shaped torch tensor with similarity scores.

        Example:
            ::

                >>> model = SentenceTransformer("all-mpnet-base-v2")
                >>> sentences = [
                ...     "The weather is so nice!",
                ...     "It's so sunny outside.",
                ...     "He's driving to the movie theater.",
                ...     "She's going to the cinema.",
                ... ]
                >>> embeddings = model.encode(sentences, normalize_embeddings=True)
                >>> model.similarity(embeddings, embeddings)
                tensor([[1.0000, 0.7235, 0.0290, 0.1309],
                        [0.7235, 1.0000, 0.0613, 0.1129],
                        [0.0290, 0.0613, 1.0000, 0.5027],
                        [0.1309, 0.1129, 0.5027, 1.0000]])
                >>> model.similarity_fn_name
                "cosine"
                >>> model.similarity_fn_name = "euclidean"
                >>> model.similarity(embeddings, embeddings)
                tensor([[-0.0000, -0.7437, -1.3935, -1.3184],
                        [-0.7437, -0.0000, -1.3702, -1.3320],
                        [-1.3935, -1.3702, -0.0000, -0.9973],
                        [-1.3184, -1.3320, -0.9973, -0.0000]])
        """
        if self.similarity_fn_name is None:
            self.similarity_fn_name = SimilarityFunction.COSINE
        return self._similarity

    @overload
    def similarity_pairwise(self, embeddings1: Tensor, embeddings2: Tensor) -> Tensor: ...

    @overload
    def similarity_pairwise(self, embeddings1: ndarray, embeddings2: ndarray) -> Tensor: ...

    @property
    def similarity_pairwise(self) -> Callable[[Tensor | ndarray, Tensor | ndarray], Tensor]:
        """
        Compute the similarity between two collections of embeddings. The output will be a vector with the similarity
        scores between each pair of embeddings.

        Args:
            embeddings1 (Union[Tensor, ndarray]): [num_embeddings, embedding_dim] or [embedding_dim]-shaped numpy array or torch tensor.
            embeddings2 (Union[Tensor, ndarray]): [num_embeddings, embedding_dim] or [embedding_dim]-shaped numpy array or torch tensor.

        Returns:
            Tensor: A [num_embeddings]-shaped torch tensor with pairwise similarity scores.

        Example:
            ::

                >>> model = SentenceTransformer("all-mpnet-base-v2")
                >>> sentences = [
                ...     "The weather is so nice!",
                ...     "It's so sunny outside.",
                ...     "He's driving to the movie theater.",
                ...     "She's going to the cinema.",
                ... ]
                >>> embeddings = model.encode(sentences, normalize_embeddings=True)
                >>> model.similarity_pairwise(embeddings[::2], embeddings[1::2])
                tensor([0.7235, 0.5027])
                >>> model.similarity_fn_name
                "cosine"
                >>> model.similarity_fn_name = "euclidean"
                >>> model.similarity_pairwise(embeddings[::2], embeddings[1::2])
                tensor([-0.7437, -0.9973])
        """
        if self.similarity_fn_name is None:
            self.similarity_fn_name = SimilarityFunction.COSINE
        return self._similarity_pairwise

    def start_multi_process_pool(
        self, target_devices: list[str] = None
    ) -> dict[Literal["input", "output", "processes"], Any]:
        """
        Starts a multi-process pool to process the encoding with several independent processes
        via :meth:`SentenceTransformer.encode_multi_process <sentence_transformers.SentenceTransformer.encode_multi_process>`.

        This method is recommended if you want to encode on multiple GPUs or CPUs. It is advised
        to start only one process per GPU. This method works together with encode_multi_process
        and stop_multi_process_pool.

        Args:
            target_devices (List[str], optional): PyTorch target devices, e.g. ["cuda:0", "cuda:1", ...],
                ["npu:0", "npu:1", ...], or ["cpu", "cpu", "cpu", "cpu"]. If target_devices is None and CUDA/NPU
                is available, then all available CUDA/NPU devices will be used. If target_devices is None and
                CUDA/NPU is not available, then 4 CPU devices will be used.

        Returns:
            Dict[str, Any]: A dictionary with the target processes, an input queue, and an output queue.
        """
        if target_devices is None:
            if torch.cuda.is_available():
                target_devices = [f"cuda:{i}" for i in range(torch.cuda.device_count())]
            elif is_torch_npu_available():
                target_devices = [f"npu:{i}" for i in range(torch.npu.device_count())]
            else:
                logger.info("CUDA/NPU is not available. Starting 4 CPU workers")
                target_devices = ["cpu"] * 4

        logger.info("Start multi-process pool on devices: {}".format(", ".join(map(str, target_devices))))

        self.to("cpu")
        self.share_memory()
        ctx = mp.get_context("spawn")
        input_queue = ctx.Queue()
        output_queue = ctx.Queue()
        processes = []

        for device_id in target_devices:
            p = ctx.Process(
                target=SentenceTransformer._encode_multi_process_worker,
                args=(device_id, self, input_queue, output_queue),
                daemon=True,
            )
            p.start()
            processes.append(p)

        return {"input": input_queue, "output": output_queue, "processes": processes}

    @staticmethod
    def stop_multi_process_pool(pool: dict[Literal["input", "output", "processes"], Any]) -> None:
        """
        Stops all processes started with start_multi_process_pool.

        Args:
            pool (Dict[str, object]): A dictionary containing the input queue, output queue, and process list.

        Returns:
            None
        """
        for p in pool["processes"]:
            p.terminate()

        for p in pool["processes"]:
            p.join()
            p.close()

        pool["input"].close()
        pool["output"].close()

    def encode_multi_process(
        self,
        sentences: list[str],
        pool: dict[Literal["input", "output", "processes"], Any],
        prompt_name: str | None = None,
        prompt: str | None = None,
        batch_size: int = 32,
        chunk_size: int = None,
        show_progress_bar: bool | None = None,
        precision: Literal["float32", "int8", "uint8", "binary", "ubinary"] = "float32",
        normalize_embeddings: bool = False,
    ) -> np.ndarray:
        """
        Encodes a list of sentences using multiple processes and GPUs via
        :meth:`SentenceTransformer.encode <sentence_transformers.SentenceTransformer.encode>`.
        The sentences are chunked into smaller packages and sent to individual processes, which encode them on different
        GPUs or CPUs. This method is only suitable for encoding large sets of sentences.

        Args:
            sentences (List[str]): List of sentences to encode.
            pool (Dict[Literal["input", "output", "processes"], Any]): A pool of workers started with
                :meth:`SentenceTransformer.start_multi_process_pool <sentence_transformers.SentenceTransformer.start_multi_process_pool>`.
            prompt_name (Optional[str], optional): The name of the prompt to use for encoding. Must be a key in the `prompts` dictionary,
                which is either set in the constructor or loaded from the model configuration. For example if
                ``prompt_name`` is "query" and the ``prompts`` is {"query": "query: ", ...}, then the sentence "What
                is the capital of France?" will be encoded as "query: What is the capital of France?" because the sentence
                is appended to the prompt. If ``prompt`` is also set, this argument is ignored. Defaults to None.
            prompt (Optional[str], optional): The prompt to use for encoding. For example, if the prompt is "query: ", then the
                sentence "What is the capital of France?" will be encoded as "query: What is the capital of France?"
                because the sentence is appended to the prompt. If ``prompt`` is set, ``prompt_name`` is ignored. Defaults to None.
            batch_size (int): Encode sentences with batch size. (default: 32)
            chunk_size (int): Sentences are chunked and sent to the individual processes. If None, it determines a
                sensible size. Defaults to None.
            show_progress_bar (bool, optional): Whether to output a progress bar when encode sentences. Defaults to None.
            precision (Literal["float32", "int8", "uint8", "binary", "ubinary"]): The precision to use for the
                embeddings. Can be "float32", "int8", "uint8", "binary", or "ubinary". All non-float32 precisions
                are quantized embeddings. Quantized embeddings are smaller in size and faster to compute, but may
                have lower accuracy. They are useful for reducing the size of the embeddings of a corpus for
                semantic search, among other tasks. Defaults to "float32".
            normalize_embeddings (bool): Whether to normalize returned vectors to have length 1. In that case,
                the faster dot-product (util.dot_score) instead of cosine similarity can be used. Defaults to False.

        Returns:
            np.ndarray: A 2D numpy array with shape [num_inputs, output_dimension].

        Example:
            ::

                from sentence_transformers import SentenceTransformer

                def main():
                    model = SentenceTransformer("all-mpnet-base-v2")
                    sentences = ["The weather is so nice!", "It's so sunny outside.", "He's driving to the movie theater.", "She's going to the cinema."] * 1000

                    pool = model.start_multi_process_pool()
                    embeddings = model.encode_multi_process(sentences, pool)
                    model.stop_multi_process_pool(pool)

                    print(embeddings.shape)
                    # => (4000, 768)

                if __name__ == "__main__":
                    main()
        """

        if chunk_size is None:
            chunk_size = min(math.ceil(len(sentences) / len(pool["processes"]) / 10), 5000)

        if show_progress_bar is None:
            show_progress_bar = logger.getEffectiveLevel() in (logging.INFO, logging.DEBUG)

        logger.debug(f"Chunk data into {math.ceil(len(sentences) / chunk_size)} packages of size {chunk_size}")

        input_queue = pool["input"]
        last_chunk_id = 0
        chunk = []

        for sentence in sentences:
            chunk.append(sentence)
            if len(chunk) >= chunk_size:
                input_queue.put(
                    [last_chunk_id, batch_size, chunk, prompt_name, prompt, precision, normalize_embeddings]
                )
                last_chunk_id += 1
                chunk = []

        if len(chunk) > 0:
            input_queue.put([last_chunk_id, batch_size, chunk, prompt_name, prompt, precision, normalize_embeddings])
            last_chunk_id += 1

        output_queue = pool["output"]
        results_list = sorted(
            [output_queue.get() for _ in trange(last_chunk_id, desc="Chunks", disable=not show_progress_bar)],
            key=lambda x: x[0],
        )
        embeddings = np.concatenate([result[1] for result in results_list])
        return embeddings

    @staticmethod
    def _encode_multi_process_worker(
        target_device: str, model: SentenceTransformer, input_queue: Queue, results_queue: Queue
    ) -> None:
        """
        Internal working process to encode sentences in multi-process setup
        """
        while True:
            try:
                chunk_id, batch_size, sentences, prompt_name, prompt, precision, normalize_embeddings = (
                    input_queue.get()
                )
                embeddings = model.encode(
                    sentences,
                    prompt_name=prompt_name,
                    prompt=prompt,
                    device=target_device,
                    show_progress_bar=False,
                    precision=precision,
                    convert_to_numpy=True,
                    batch_size=batch_size,
                    normalize_embeddings=normalize_embeddings,
                )

                results_queue.put([chunk_id, embeddings])
            except queue.Empty:
                break

    def set_pooling_include_prompt(self, include_prompt: bool) -> None:
        """
        Sets the `include_prompt` attribute in the pooling layer in the model, if there is one.

        This is useful for INSTRUCTOR models, as the prompt should be excluded from the pooling strategy
        for these models.

        Args:
            include_prompt (bool): Whether to include the prompt in the pooling layer.

        Returns:
            None
        """
        for module in self:
            if isinstance(module, Pooling):
                module.include_prompt = include_prompt
                break

    def get_max_seq_length(self) -> int | None:
        """
        Returns the maximal sequence length that the model accepts. Longer inputs will be truncated.

        Returns:
            Optional[int]: The maximal sequence length that the model accepts, or None if it is not defined.
        """
        if hasattr(self._first_module(), "max_seq_length"):
            return self._first_module().max_seq_length

        return None

    def tokenize(self, texts: list[str] | list[dict] | list[tuple[str, str]]) -> dict[str, Tensor]:
        """
        Tokenizes the texts.

        Args:
            texts (Union[List[str], List[Dict], List[Tuple[str, str]]]): A list of texts to be tokenized.

        Returns:
            Dict[str, Tensor]: A dictionary of tensors with the tokenized texts. Common keys are "input_ids",
                "attention_mask", and "token_type_ids".
        """
        return self._first_module().tokenize(texts)

    def get_sentence_features(self, *features) -> dict[Literal["sentence_embedding"], torch.Tensor]:
        return self._first_module().get_sentence_features(*features)

    def get_sentence_embedding_dimension(self) -> int | None:
        """
        Returns the number of dimensions in the output of :meth:`SentenceTransformer.encode <sentence_transformers.SentenceTransformer.encode>`.

        Returns:
            Optional[int]: The number of dimensions in the output of `encode`. If it's not known, it's `None`.
        """
        output_dim = None
        for mod in reversed(self._modules.values()):
            sent_embedding_dim_method = getattr(mod, "get_sentence_embedding_dimension", None)
            if callable(sent_embedding_dim_method):
                output_dim = sent_embedding_dim_method()
                break
        if self.truncate_dim is not None:
            # The user requested truncation. If they set it to a dim greater than output_dim,
            # no truncation will actually happen. So return output_dim instead of self.truncate_dim
            return min(output_dim or np.inf, self.truncate_dim)
        return output_dim

    @contextmanager
    def truncate_sentence_embeddings(self, truncate_dim: int | None) -> Iterator[None]:
        """
        In this context, :meth:`SentenceTransformer.encode <sentence_transformers.SentenceTransformer.encode>` outputs
        sentence embeddings truncated at dimension ``truncate_dim``.

        This may be useful when you are using the same model for different applications where different dimensions
        are needed.

        Args:
            truncate_dim (int, optional): The dimension to truncate sentence embeddings to. ``None`` does no truncation.

        Example:
            ::

                from sentence_transformers import SentenceTransformer

                model = SentenceTransformer("all-mpnet-base-v2")

                with model.truncate_sentence_embeddings(truncate_dim=16):
                    embeddings_truncated = model.encode(["hello there", "hiya"])
                assert embeddings_truncated.shape[-1] == 16
        """
        original_output_dim = self.truncate_dim
        try:
            self.truncate_dim = truncate_dim
            yield
        finally:
            self.truncate_dim = original_output_dim

    def _first_module(self) -> torch.nn.Module:
        """Returns the first module of this sequential embedder"""
        return self._modules[next(iter(self._modules))]

    def _last_module(self) -> torch.nn.Module:
        """Returns the last module of this sequential embedder"""
        return self._modules[next(reversed(self._modules))]

    def save(
        self,
        path: str,
        model_name: str | None = None,
        create_model_card: bool = True,
        train_datasets: list[str] | None = None,
        safe_serialization: bool = True,
    ) -> None:
        """
        Saves a model and its configuration files to a directory, so that it can be loaded
        with ``SentenceTransformer(path)`` again.

        Args:
            path (str): Path on disc where the model will be saved.
            model_name (str, optional): Optional model name.
            create_model_card (bool, optional): If True, create a README.md with basic information about this model.
            train_datasets (List[str], optional): Optional list with the names of the datasets used to train the model.
            safe_serialization (bool, optional): If True, save the model using safetensors. If False, save the model
                the traditional (but unsafe) PyTorch way.
        """
        if path is None:
            return

        os.makedirs(path, exist_ok=True)

        logger.info(f"Save model to {path}")
        modules_config = []

        # Save some model info
        self._model_config["__version__"] = {
            "sentence_transformers": __version__,
            "transformers": transformers.__version__,
            "pytorch": torch.__version__,
        }

        with open(os.path.join(path, "config_sentence_transformers.json"), "w") as fOut:
            config = self._model_config.copy()
            config["prompts"] = self.prompts
            config["default_prompt_name"] = self.default_prompt_name
            config["similarity_fn_name"] = self.similarity_fn_name
            json.dump(config, fOut, indent=2)

        # Save modules
        for idx, name in enumerate(self._modules):
            module = self._modules[name]
            if idx == 0 and hasattr(module, "save_in_root"):  # Save first module in the main folder
                model_path = path + "/"
            else:
                model_path = os.path.join(path, str(idx) + "_" + type(module).__name__)

            os.makedirs(model_path, exist_ok=True)
            # Try to save with safetensors, but fall back to the traditional PyTorch way if the module doesn't support it
            try:
                module.save(model_path, safe_serialization=safe_serialization)
            except TypeError:
                module.save(model_path)

            # "module" only works for Sentence Transformers as the modules have the same names as the classes
            class_ref = type(module).__module__
            # For remote modules, we want to remove "transformers_modules.{repo_name}":
            if class_ref.startswith("transformers_modules."):
                class_file = sys.modules[class_ref].__file__

                # Save the custom module file
                dest_file = Path(model_path) / (Path(class_file).name)
                shutil.copy(class_file, dest_file)

                # Save all files importeed in the custom module file
                for needed_file in get_relative_import_files(class_file):
                    dest_file = Path(model_path) / (Path(needed_file).name)
                    shutil.copy(needed_file, dest_file)

                # For remote modules, we want to ignore the "transformers_modules.{repo_id}" part,
                # i.e. we only want the filename
                class_ref = f"{class_ref.split('.')[-1]}.{type(module).__name__}"
            # For other cases, we want to add the class name:
            elif not class_ref.startswith("sentence_transformers."):
                class_ref = f"{class_ref}.{type(module).__name__}"
            modules_config.append({"idx": idx, "name": name, "path": os.path.basename(model_path), "type": class_ref})

        with open(os.path.join(path, "modules.json"), "w") as fOut:
            json.dump(modules_config, fOut, indent=2)

        # Create model card
        if create_model_card:
            self._create_model_card(path, model_name, train_datasets)

    def save_pretrained(
        self,
        path: str,
        model_name: str | None = None,
        create_model_card: bool = True,
        train_datasets: list[str] | None = None,
        safe_serialization: bool = True,
    ) -> None:
        """
        Saves a model and its configuration files to a directory, so that it can be loaded
        with ``SentenceTransformer(path)`` again.

        Args:
            path (str): Path on disc where the model will be saved.
            model_name (str, optional): Optional model name.
            create_model_card (bool, optional): If True, create a README.md with basic information about this model.
            train_datasets (List[str], optional): Optional list with the names of the datasets used to train the model.
            safe_serialization (bool, optional): If True, save the model using safetensors. If False, save the model
                the traditional (but unsafe) PyTorch way.
        """
        self.save(
            path,
            model_name=model_name,
            create_model_card=create_model_card,
            train_datasets=train_datasets,
            safe_serialization=safe_serialization,
        )

    def _create_model_card(
        self, path: str, model_name: str | None = None, train_datasets: list[str] | None = "deprecated"
    ) -> None:
        """
        Create an automatic model and stores it in the specified path. If no training was done and the loaded model
        was a Sentence Transformer model already, then its model card is reused.

        Args:
            path (str): The path where the model card will be stored.
            model_name (Optional[str], optional): The name of the model. Defaults to None.
            train_datasets (Optional[List[str]], optional): Deprecated argument. Defaults to "deprecated".

        Returns:
            None
        """
        if model_name:
            model_path = Path(model_name)
            if not model_path.exists() and not self.model_card_data.model_id:
                self.model_card_data.model_id = model_name

        # If we loaded a Sentence Transformer model from the Hub, and no training was done, then
        # we don't generate a new model card, but reuse the old one instead.
        if self._model_card_text and self.model_card_data.trainer is None:
            model_card = self._model_card_text
            if self.model_card_data.model_id:
                # If the original model card was saved without a model_id, we replace the model_id with the new model_id
                model_card = model_card.replace(
                    'model = SentenceTransformer("sentence_transformers_model_id"',
                    f'model = SentenceTransformer("{self.model_card_data.model_id}"',
                )
        else:
            try:
                model_card = generate_model_card(self)
            except Exception:
                logger.error(
                    f"Error while generating model card:\n{traceback.format_exc()}"
                    "Consider opening an issue on https://github.com/UKPLab/sentence-transformers/issues with this traceback.\n"
                    "Skipping model card creation."
                )
                return

        with open(os.path.join(path, "README.md"), "w", encoding="utf8") as fOut:
            fOut.write(model_card)

    @save_to_hub_args_decorator
    def save_to_hub(
        self,
        repo_id: str,
        organization: str | None = None,
        token: str | None = None,
        private: bool | None = None,
        safe_serialization: bool = True,
        commit_message: str = "Add new SentenceTransformer model.",
        local_model_path: str | None = None,
        exist_ok: bool = False,
        replace_model_card: bool = False,
        train_datasets: list[str] | None = None,
    ) -> str:
        """
        DEPRECATED, use `push_to_hub` instead.

        Uploads all elements of this Sentence Transformer to a new HuggingFace Hub repository.

        Args:
            repo_id (str): Repository name for your model in the Hub, including the user or organization.
            token (str, optional): An authentication token (See https://huggingface.co/settings/token)
            private (bool, optional): Set to true, for hosting a private model
            safe_serialization (bool, optional): If true, save the model using safetensors. If false, save the model the traditional PyTorch way
            commit_message (str, optional): Message to commit while pushing.
            local_model_path (str, optional): Path of the model locally. If set, this file path will be uploaded. Otherwise, the current model will be uploaded
            exist_ok (bool, optional): If true, saving to an existing repository is OK. If false, saving only to a new repository is possible
            replace_model_card (bool, optional): If true, replace an existing model card in the hub with the automatically created model card
            train_datasets (List[str], optional): Datasets used to train the model. If set, the datasets will be added to the model card in the Hub.

        Returns:
            str: The url of the commit of your model in the repository on the Hugging Face Hub.
        """
        logger.warning(
            "The `save_to_hub` method is deprecated and will be removed in a future version of SentenceTransformers."
            " Please use `push_to_hub` instead for future model uploads."
        )

        if organization:
            if "/" not in repo_id:
                logger.warning(
                    f'Providing an `organization` to `save_to_hub` is deprecated, please use `repo_id="{organization}/{repo_id}"` instead.'
                )
                repo_id = f"{organization}/{repo_id}"
            elif repo_id.split("/")[0] != organization:
                raise ValueError(
                    "Providing an `organization` to `save_to_hub` is deprecated, please only use `repo_id`."
                )
            else:
                logger.warning(
                    f'Providing an `organization` to `save_to_hub` is deprecated, please only use `repo_id="{repo_id}"` instead.'
                )

        return self.push_to_hub(
            repo_id=repo_id,
            token=token,
            private=private,
            safe_serialization=safe_serialization,
            commit_message=commit_message,
            local_model_path=local_model_path,
            exist_ok=exist_ok,
            replace_model_card=replace_model_card,
            train_datasets=train_datasets,
        )

    def push_to_hub(
        self,
        repo_id: str,
        token: str | None = None,
        private: bool | None = None,
        safe_serialization: bool = True,
        commit_message: str | None = None,
        local_model_path: str | None = None,
        exist_ok: bool = False,
        replace_model_card: bool = False,
        train_datasets: list[str] | None = None,
        revision: str | None = None,
        create_pr: bool = False,
    ) -> str:
        """
        Uploads all elements of this Sentence Transformer to a new HuggingFace Hub repository.

        Args:
            repo_id (str): Repository name for your model in the Hub, including the user or organization.
            token (str, optional): An authentication token (See https://huggingface.co/settings/token)
            private (bool, optional): Set to true, for hosting a private model
            safe_serialization (bool, optional): If true, save the model using safetensors. If false, save the model the traditional PyTorch way
            commit_message (str, optional): Message to commit while pushing.
            local_model_path (str, optional): Path of the model locally. If set, this file path will be uploaded. Otherwise, the current model will be uploaded
            exist_ok (bool, optional): If true, saving to an existing repository is OK. If false, saving only to a new repository is possible
            replace_model_card (bool, optional): If true, replace an existing model card in the hub with the automatically created model card
            train_datasets (List[str], optional): Datasets used to train the model. If set, the datasets will be added to the model card in the Hub.
            revision (str, optional): Branch to push the uploaded files to
            create_pr (bool, optional): If True, create a pull request instead of pushing directly to the main branch

        Returns:
            str: The url of the commit of your model in the repository on the Hugging Face Hub.
        """
        api = HfApi(token=token)
        repo_url = api.create_repo(
            repo_id=repo_id,
            private=private,
            repo_type=None,
            exist_ok=exist_ok or create_pr,
        )
        repo_id = repo_url.repo_id  # Update the repo_id in case the old repo_id didn't contain a user or organization
        self.model_card_data.set_model_id(repo_id)
        if revision is not None:
            api.create_branch(repo_id=repo_id, branch=revision, exist_ok=True)

        if commit_message is None:
            backend = self.get_backend()
            if backend == "torch":
                commit_message = "Add new SentenceTransformer model"
            else:
                commit_message = f"Add new SentenceTransformer model with an {backend} backend"

        commit_description = ""
        if create_pr:
            commit_description = f"""\
Hello!

*This pull request has been automatically generated from the `push_to_hub` method in the SentenceTransformers library.*

## Full Model Architecture:
```
{self}
```

## Tip:
Consider testing this pull request before merging by loading the model from this PR with the `revision` argument:
```python
from sentence_transformers import SentenceTransformer

# TODO: Fill in the PR number
pr_number = 2
model = SentenceTransformer("{repo_id}", revision=f"refs/pr/{{pr_number}}", backend="{self.get_backend()}")

# Verify that everything works as expected
embeddings = model.encode(["The weather is lovely today.", "It's so sunny outside!", "He drove to the stadium."])
print(embeddings.shape)

similarities = model.similarity(embeddings, embeddings)
print(similarities)
```
"""

        if local_model_path:
            folder_url = api.upload_folder(
                repo_id=repo_id,
                folder_path=local_model_path,
                commit_message=commit_message,
                commit_description=commit_description,
                revision=revision,
                create_pr=create_pr,
            )
        else:
            with tempfile.TemporaryDirectory() as tmp_dir:
                create_model_card = replace_model_card or not os.path.exists(os.path.join(tmp_dir, "README.md"))
                self.save_pretrained(
                    tmp_dir,
                    model_name=repo_url.repo_id,
                    create_model_card=create_model_card,
                    train_datasets=train_datasets,
                    safe_serialization=safe_serialization,
                )
                folder_url = api.upload_folder(
                    repo_id=repo_id,
                    folder_path=tmp_dir,
                    commit_message=commit_message,
                    commit_description=commit_description,
                    revision=revision,
                    create_pr=create_pr,
                )

        if create_pr:
            return folder_url.pr_url
        return folder_url.commit_url

    def _text_length(self, text: list[int] | list[list[int]]) -> int:
        """
        Help function to get the length for the input text. Text can be either
        a list of ints (which means a single text as input), or a tuple of list of ints
        (representing several text inputs to the model).
        """

        if isinstance(text, dict):  # {key: value} case
            return len(next(iter(text.values())))
        elif not hasattr(text, "__len__"):  # Object has no len() method
            return 1
        elif len(text) == 0 or isinstance(text[0], int):  # Empty string or list of ints
            return len(text)
        else:
            return sum([len(t) for t in text])  # Sum of length of individual strings

    def evaluate(self, evaluator: SentenceEvaluator, output_path: str = None) -> dict[str, float] | float:
        """
        Evaluate the model based on an evaluator

        Args:
            evaluator (SentenceEvaluator): The evaluator used to evaluate the model.
            output_path (str, optional): The path where the evaluator can write the results. Defaults to None.

        Returns:
            The evaluation results.
        """
        if output_path is not None:
            os.makedirs(output_path, exist_ok=True)
        return evaluator(self, output_path)

    def _load_auto_model(
        self,
        model_name_or_path: str,
        token: bool | str | None,
        cache_folder: str | None,
        revision: str | None = None,
        trust_remote_code: bool = False,
        local_files_only: bool = False,
        model_kwargs: dict[str, Any] | None = None,
        tokenizer_kwargs: dict[str, Any] | None = None,
        config_kwargs: dict[str, Any] | None = None,
    ) -> list[nn.Module]:
        """
        Creates a simple Transformer + Mean Pooling model and returns the modules

        Args:
            model_name_or_path (str): The name or path of the pre-trained model.
            token (Optional[Union[bool, str]]): The token to use for the model.
            cache_folder (Optional[str]): The folder to cache the model.
            revision (Optional[str], optional): The revision of the model. Defaults to None.
            trust_remote_code (bool, optional): Whether to trust remote code. Defaults to False.
            local_files_only (bool, optional): Whether to use only local files. Defaults to False.
            model_kwargs (Optional[Dict[str, Any]], optional): Additional keyword arguments for the model. Defaults to None.
            tokenizer_kwargs (Optional[Dict[str, Any]], optional): Additional keyword arguments for the tokenizer. Defaults to None.
            config_kwargs (Optional[Dict[str, Any]], optional): Additional keyword arguments for the config. Defaults to None.

        Returns:
            List[nn.Module]: A list containing the transformer model and the pooling model.
        """
        logger.warning(
            f"No sentence-transformers model found with name {model_name_or_path}. Creating a new one with mean pooling."
        )

        shared_kwargs = {
            "token": token,
            "trust_remote_code": trust_remote_code,
            "revision": revision,
            "local_files_only": local_files_only,
        }
        model_kwargs = shared_kwargs if model_kwargs is None else {**shared_kwargs, **model_kwargs}
        tokenizer_kwargs = shared_kwargs if tokenizer_kwargs is None else {**shared_kwargs, **tokenizer_kwargs}
        config_kwargs = shared_kwargs if config_kwargs is None else {**shared_kwargs, **config_kwargs}

        transformer_model = Transformer(
            model_name_or_path,
            cache_dir=cache_folder,
            model_args=model_kwargs,
            tokenizer_args=tokenizer_kwargs,
            config_args=config_kwargs,
            backend=self.backend,
        )
        pooling_model = Pooling(transformer_model.get_word_embedding_dimension(), "mean")
        self.model_card_data.set_base_model(model_name_or_path, revision=revision)
        return [transformer_model, pooling_model]

    def _load_module_class_from_ref(
        self, class_ref: str, model_name_or_path: str, trust_remote_code: bool, model_kwargs: dict[str, Any] | None
    ) -> nn.Module:
        # If the class is from sentence_transformers, we can directly import it,
        # otherwise, we try to import it dynamically, and if that fails, we fall back to the default import
        if class_ref.startswith("sentence_transformers."):
            return import_from_string(class_ref)

        if trust_remote_code:
            code_revision = model_kwargs.pop("code_revision", None) if model_kwargs else None
            try:
                return get_class_from_dynamic_module(
                    class_ref,
                    model_name_or_path,
                    code_revision=code_revision,
                )
            except OSError:
                # Ignore the error if the file does not exist, and fall back to the default import
                pass

        return import_from_string(class_ref)

    def _load_sbert_model(
        self,
        model_name_or_path: str,
        token: bool | str | None,
        cache_folder: str | None,
        revision: str | None = None,
        trust_remote_code: bool = False,
        local_files_only: bool = False,
        model_kwargs: dict[str, Any] | None = None,
        tokenizer_kwargs: dict[str, Any] | None = None,
        config_kwargs: dict[str, Any] | None = None,
    ) -> dict[str, nn.Module]:
        """
        Loads a full SentenceTransformer model using the modules.json file.

        Args:
            model_name_or_path (str): The name or path of the pre-trained model.
            token (Optional[Union[bool, str]]): The token to use for the model.
            cache_folder (Optional[str]): The folder to cache the model.
            revision (Optional[str], optional): The revision of the model. Defaults to None.
            trust_remote_code (bool, optional): Whether to trust remote code. Defaults to False.
            local_files_only (bool, optional): Whether to use only local files. Defaults to False.
            model_kwargs (Optional[Dict[str, Any]], optional): Additional keyword arguments for the model. Defaults to None.
            tokenizer_kwargs (Optional[Dict[str, Any]], optional): Additional keyword arguments for the tokenizer. Defaults to None.
            config_kwargs (Optional[Dict[str, Any]], optional): Additional keyword arguments for the config. Defaults to None.

        Returns:
            OrderedDict[str, nn.Module]: An ordered dictionary containing the modules of the model.
        """
        # Check if the config_sentence_transformers.json file exists (exists since v2 of the framework)
        config_sentence_transformers_json_path = load_file_path(
            model_name_or_path,
            "config_sentence_transformers.json",
            token=token,
            cache_folder=cache_folder,
            revision=revision,
            local_files_only=local_files_only,
        )
        if config_sentence_transformers_json_path is not None:
            with open(config_sentence_transformers_json_path) as fIn:
                self._model_config = json.load(fIn)

            if (
                "__version__" in self._model_config
                and "sentence_transformers" in self._model_config["__version__"]
                and self._model_config["__version__"]["sentence_transformers"] > __version__
            ):
                logger.warning(
                    "You try to use a model that was created with version {}, however, your version is {}. This might cause unexpected behavior or errors. In that case, try to update to the latest version.\n\n\n".format(
                        self._model_config["__version__"]["sentence_transformers"], __version__
                    )
                )

            # Set score functions & prompts if not already overridden by the __init__ calls
            if self.similarity_fn_name is None:
                self.similarity_fn_name = self._model_config.get("similarity_fn_name", None)
            if not self.prompts:
                self.prompts = self._model_config.get("prompts", {})
            if not self.default_prompt_name:
                self.default_prompt_name = self._model_config.get("default_prompt_name", None)

        # Check if a readme exists
        model_card_path = load_file_path(
            model_name_or_path,
            "README.md",
            token=token,
            cache_folder=cache_folder,
            revision=revision,
            local_files_only=local_files_only,
        )
        if model_card_path is not None:
            try:
                with open(model_card_path, encoding="utf8") as fIn:
                    self._model_card_text = fIn.read()
            except Exception:
                pass

        # Load the modules of sentence transformer
        modules_json_path = load_file_path(
            model_name_or_path,
            "modules.json",
            token=token,
            cache_folder=cache_folder,
            revision=revision,
            local_files_only=local_files_only,
        )
        with open(modules_json_path) as fIn:
            modules_config = json.load(fIn)

        modules = OrderedDict()
        module_kwargs = OrderedDict()
        for module_config in modules_config:
            class_ref = module_config["type"]
            module_class = self._load_module_class_from_ref(
                class_ref, model_name_or_path, trust_remote_code, model_kwargs
            )

            # For Transformer, don't load the full directory, rely on `transformers` instead
            # But, do load the config file first.
            if module_config["path"] == "":
                kwargs = {}
                for config_name in [
                    "sentence_bert_config.json",
                    "sentence_roberta_config.json",
                    "sentence_distilbert_config.json",
                    "sentence_camembert_config.json",
                    "sentence_albert_config.json",
                    "sentence_xlm-roberta_config.json",
                    "sentence_xlnet_config.json",
                ]:
                    config_path = load_file_path(
                        model_name_or_path,
                        config_name,
                        token=token,
                        cache_folder=cache_folder,
                        revision=revision,
                        local_files_only=local_files_only,
                    )
                    if config_path is not None:
                        with open(config_path) as fIn:
                            kwargs = json.load(fIn)
                            # Don't allow configs to set trust_remote_code
                            if "model_args" in kwargs and "trust_remote_code" in kwargs["model_args"]:
                                kwargs["model_args"].pop("trust_remote_code")
                            if "tokenizer_args" in kwargs and "trust_remote_code" in kwargs["tokenizer_args"]:
                                kwargs["tokenizer_args"].pop("trust_remote_code")
                            if "config_args" in kwargs and "trust_remote_code" in kwargs["config_args"]:
                                kwargs["config_args"].pop("trust_remote_code")
                        break

                hub_kwargs = {
                    "token": token,
                    "trust_remote_code": trust_remote_code,
                    "revision": revision,
                    "local_files_only": local_files_only,
                }
                # 3rd priority: config file
                if "model_args" not in kwargs:
                    kwargs["model_args"] = {}
                if "tokenizer_args" not in kwargs:
                    kwargs["tokenizer_args"] = {}
                if "config_args" not in kwargs:
                    kwargs["config_args"] = {}

                # 2nd priority: hub_kwargs
                kwargs["model_args"].update(hub_kwargs)
                kwargs["tokenizer_args"].update(hub_kwargs)
                kwargs["config_args"].update(hub_kwargs)

                # 1st priority: kwargs passed to SentenceTransformer
                if model_kwargs:
                    kwargs["model_args"].update(model_kwargs)
                if tokenizer_kwargs:
                    kwargs["tokenizer_args"].update(tokenizer_kwargs)
                if config_kwargs:
                    kwargs["config_args"].update(config_kwargs)
<<<<<<< HEAD
                module = Transformer(model_name_or_path, cache_dir=cache_folder, backend=self.backend, **kwargs)
=======

                # Try to initialize the module with a lot of kwargs, but only if the module supports them
                # Otherwise we fall back to the load method
                try:
                    module = module_class(model_name_or_path, cache_dir=cache_folder, **kwargs)
                except TypeError:
                    module = module_class.load(model_name_or_path)
>>>>>>> 80393d0f
            else:
                # Normalize does not require any files to be loaded
                if module_class == Normalize:
                    module_path = None
                else:
                    module_path = load_dir_path(
                        model_name_or_path,
                        module_config["path"],
                        token=token,
                        cache_folder=cache_folder,
                        revision=revision,
                        local_files_only=local_files_only,
                    )
                module = module_class.load(module_path)

            modules[module_config["name"]] = module
            module_kwargs[module_config["name"]] = module_config.get("kwargs", [])

        if revision is None:
            path_parts = Path(modules_json_path)
            if len(path_parts.parts) >= 2:
                revision_path_part = Path(modules_json_path).parts[-2]
                if len(revision_path_part) == 40:
                    revision = revision_path_part
        self.model_card_data.set_base_model(model_name_or_path, revision=revision)
        return modules, module_kwargs

    @staticmethod
    def load(input_path) -> SentenceTransformer:
        return SentenceTransformer(input_path)

    @property
    def device(self) -> device:
        """
        Get torch.device from module, assuming that the whole module has one device.
        In case there are no PyTorch parameters, fall back to CPU.
        """
        if isinstance(self[0], Transformer):
            return self[0].auto_model.device

        try:
            return next(self.parameters()).device
        except StopIteration:
            # For nn.DataParallel compatibility in PyTorch 1.5

            def find_tensor_attributes(module: nn.Module) -> list[tuple[str, Tensor]]:
                tuples = [(k, v) for k, v in module.__dict__.items() if torch.is_tensor(v)]
                return tuples

            gen = self._named_members(get_members_fn=find_tensor_attributes)
            try:
                first_tuple = next(gen)
                return first_tuple[1].device
            except StopIteration:
                return torch.device("cpu")

    @property
    def tokenizer(self) -> Any:
        """
        Property to get the tokenizer that is used by this model
        """
        return self._first_module().tokenizer

    @tokenizer.setter
    def tokenizer(self, value) -> None:
        """
        Property to set the tokenizer that should be used by this model
        """
        self._first_module().tokenizer = value

    @property
    def max_seq_length(self) -> int:
        """
        Returns the maximal input sequence length for the model. Longer inputs will be truncated.

        Returns:
            int: The maximal input sequence length.

        Example:
            ::

                from sentence_transformers import SentenceTransformer

                model = SentenceTransformer("all-mpnet-base-v2")
                print(model.max_seq_length)
                # => 384
        """
        return self._first_module().max_seq_length

    @max_seq_length.setter
    def max_seq_length(self, value) -> None:
        """
        Property to set the maximal input sequence length for the model. Longer inputs will be truncated.
        """
        self._first_module().max_seq_length = value

    @property
    def _target_device(self) -> torch.device:
        logger.warning(
            "`SentenceTransformer._target_device` has been deprecated, please use `SentenceTransformer.device` instead.",
        )
        return self.device

    @_target_device.setter
    def _target_device(self, device: int | str | torch.device | None = None) -> None:
        self.to(device)

    @property
    def _no_split_modules(self) -> list[str]:
        try:
            return self._first_module()._no_split_modules
        except AttributeError:
            return []

    @property
    def _keys_to_ignore_on_save(self) -> list[str]:
        try:
            return self._first_module()._keys_to_ignore_on_save
        except AttributeError:
            return []

    def gradient_checkpointing_enable(self, gradient_checkpointing_kwargs=None) -> None:
        # Propagate the gradient checkpointing to the transformer model
        for module in self:
            if isinstance(module, Transformer):
                return module.auto_model.gradient_checkpointing_enable(gradient_checkpointing_kwargs)<|MERGE_RESOLUTION|>--- conflicted
+++ resolved
@@ -1696,17 +1696,13 @@
                     kwargs["tokenizer_args"].update(tokenizer_kwargs)
                 if config_kwargs:
                     kwargs["config_args"].update(config_kwargs)
-<<<<<<< HEAD
-                module = Transformer(model_name_or_path, cache_dir=cache_folder, backend=self.backend, **kwargs)
-=======
 
                 # Try to initialize the module with a lot of kwargs, but only if the module supports them
                 # Otherwise we fall back to the load method
                 try:
-                    module = module_class(model_name_or_path, cache_dir=cache_folder, **kwargs)
+                    module = module_class(model_name_or_path, cache_dir=cache_folder, backend=self.backend, **kwargs)
                 except TypeError:
                     module = module_class.load(model_name_or_path)
->>>>>>> 80393d0f
             else:
                 # Normalize does not require any files to be loaded
                 if module_class == Normalize:
