--- conflicted
+++ resolved
@@ -807,19 +807,12 @@
                 old_checkpoints = sorted(old_checkpoints, key=lambda x: x['step'])
                 shutil.rmtree(old_checkpoints[0]['path'])
 
-
     def _load_auto_model(self, model_name_or_path, custom_hf_params=None):
         """
         Creates a simple Transformer + Mean Pooling model and returns the modules
         """
-<<<<<<< HEAD
-        logging.warning("No sentence-transformers model found with name {}. Creating a new one with MEAN pooling.".format(model_name_or_path))
-
-        transformer_model = Transformer(model_name_or_path, custom_hf_params)
-=======
         logger.warning("No sentence-transformers model found with name {}. Creating a new one with MEAN pooling.".format(model_name_or_path))
-        transformer_model = Transformer(model_name_or_path)
->>>>>>> d9284108
+        transformer_model = Transformer(model_name_or_path, model_args=custom_hf_params)
         pooling_model = Pooling(transformer_model.get_word_embedding_dimension(), 'mean')
         return [transformer_model, pooling_model]
 
@@ -857,7 +850,7 @@
 
             if module_class is Transformer:
                 module = module_class.load(os.path.join(model_path, module_config['path']),
-                                           custom_hf_params=custom_hf_params)
+                                           model_args=custom_hf_params)
             else:
                 module = module_class.load(os.path.join(model_path, module_config['path']))
             modules[module_config['name']] = module
