--- conflicted
+++ resolved
@@ -4,16 +4,12 @@
 import shutil
 import stat
 from collections import OrderedDict
-<<<<<<< HEAD
-from typing import List, Dict, Tuple, Iterable, Type, Union, Callable, Optional, Literal
 import warnings
-=======
 from typing import List, Dict, Tuple, Iterable, Type, Union, Callable, Optional
 try:
     from typing import Literal
 except ImportError:
     from typing_extensions import Literal
->>>>>>> 944cac03
 import numpy as np
 from numpy import ndarray
 import transformers
