--- conflicted
+++ resolved
@@ -4,16 +4,8 @@
 import shutil
 import stat
 from collections import OrderedDict
-<<<<<<< HEAD
 import warnings
-from typing import List, Dict, Tuple, Iterable, Type, Union, Callable, Optional
-try:
-    from typing import Literal
-except ImportError:
-    from typing_extensions import Literal
-=======
 from typing import List, Dict, Tuple, Iterable, Type, Union, Callable, Optional, Literal
->>>>>>> 33915abf
 import numpy as np
 from numpy import ndarray
 import transformers
