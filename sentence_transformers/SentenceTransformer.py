--- conflicted
+++ resolved
@@ -38,29 +38,19 @@
     :param modules: This parameter can be used to create custom SentenceTransformer models from scratch.
     :param device: Device (like 'cuda' / 'cpu') that should be used for computation. If None, checks if a GPU can be used.
     :param cache_folder: Path to store models
-<<<<<<< HEAD
+    :param use_auth_token: HuggingFace authentication token to download private models.
     :param custom_hf_params: An optional dict with Huggingface model params. This can, for instance, be useful when
                              using DDP for multi-GPU training, where we need to disable the unused
                              Huggingface transformer pooling layer, e.g.:
 
                              { "add_pooling_layer": False }
-    """
-    def __init__(self,
-                 model_name_or_path: Optional[str] = None,
-                 modules: Optional[Iterable[nn.Module]] = None,
-                 device: Optional[str] = None,
-                 cache_folder: Optional[str] = None,
-                 custom_hf_params: Optional[dict] = None):
-=======
-    :param use_auth_token: HuggingFace authentication token to download private models.
     """
     def __init__(self, model_name_or_path: Optional[str] = None,
                  modules: Optional[Iterable[nn.Module]] = None,
                  device: Optional[str] = None,
                  cache_folder: Optional[str] = None,
-                 use_auth_token: Union[bool, str, None] = None
-                 ):
->>>>>>> e5817e70
+                 use_auth_token: Union[bool, str, None] = None,
+                 custom_hf_params: Optional[dict] = None):
         self._model_card_vars = {}
         self._model_card_text = None
         self._model_config = {}
