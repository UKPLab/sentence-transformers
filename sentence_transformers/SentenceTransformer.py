--- conflicted
+++ resolved
@@ -210,11 +210,8 @@
                     cache_folder=cache_folder,
                     revision=revision,
                     trust_remote_code=trust_remote_code,
-<<<<<<< HEAD
-                    model_args=model_args
-=======
+                    model_args=model_args,
                     local_files_only=local_files_only,
->>>>>>> 0c1b5db0
                 )
             else:
                 modules = self._load_auto_model(
@@ -223,11 +220,8 @@
                     cache_folder=cache_folder,
                     revision=revision,
                     trust_remote_code=trust_remote_code,
-<<<<<<< HEAD
-                    model_args=model_args
-=======
+                    model_args=model_args,
                     local_files_only=local_files_only,
->>>>>>> 0c1b5db0
                 )
 
         if modules is not None and not isinstance(modules, OrderedDict):
@@ -1205,11 +1199,8 @@
         cache_folder: Optional[str],
         revision: Optional[str] = None,
         trust_remote_code: bool = False,
-<<<<<<< HEAD
-        model_args: Optional[Dict[str, Any]] = None
-=======
+        model_args: Optional[Dict[str, Any]] = None,
         local_files_only: bool = False,
->>>>>>> 0c1b5db0
     ):
         """
         Creates a simple Transformer + Mean Pooling model and returns the modules
@@ -1222,24 +1213,18 @@
         transformer_model = Transformer(
             model_name_or_path,
             cache_dir=cache_folder,
-<<<<<<< HEAD
-            model_args={"token": token, "trust_remote_code": trust_remote_code, "revision": revision} | (
-                        model_args or {}),
-            tokenizer_args={"token": token, "trust_remote_code": trust_remote_code, "revision": revision},
-=======
             model_args={
                 "token": token,
                 "trust_remote_code": trust_remote_code,
                 "revision": revision,
                 "local_files_only": local_files_only,
-            },
+            } | (model_args or {}),
             tokenizer_args={
                 "token": token,
                 "trust_remote_code": trust_remote_code,
                 "revision": revision,
                 "local_files_only": local_files_only,
             },
->>>>>>> 0c1b5db0
         )
         pooling_model = Pooling(transformer_model.get_word_embedding_dimension(), "mean")
         return [transformer_model, pooling_model]
@@ -1251,11 +1236,8 @@
         cache_folder: Optional[str],
         revision: Optional[str] = None,
         trust_remote_code: bool = False,
-<<<<<<< HEAD
-        model_args: Optional[Dict[str, Any]] = None
-=======
+        model_args: Optional[Dict[str, Any]] = None,
         local_files_only: bool = False,
->>>>>>> 0c1b5db0
     ):
         """
         Loads a full sentence-transformers model
