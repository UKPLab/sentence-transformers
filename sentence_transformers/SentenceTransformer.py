import json
import logging
import os
import shutil
from collections import OrderedDict
import warnings
from typing import List, Dict, Literal, Tuple, Iterable, Type, Union, Callable, Optional, TYPE_CHECKING
import numpy as np
from numpy import ndarray
import transformers
from transformers import is_torch_npu_available
from huggingface_hub import HfApi
import torch
from torch import nn, Tensor, device
from torch.optim import Optimizer
from torch.utils.data import DataLoader
import torch.multiprocessing as mp
from tqdm.autonotebook import trange
import math
import queue
import tempfile

from . import __MODEL_HUB_ORGANIZATION__
from .evaluation import SentenceEvaluator
from .util import (
    import_from_string,
    batch_to_device,
    fullname,
    is_sentence_transformer_model,
    load_dir_path,
    load_file_path,
    save_to_hub_args_decorator,
    get_device_name,
)
from .quantization import quantize_embeddings
from .models import Transformer, Pooling, Normalize
from .model_card_templates import ModelCardTemplate
from . import __version__

logger = logging.getLogger(__name__)


if TYPE_CHECKING:
    from sentence_transformers.readers import InputExample


class SentenceTransformer(nn.Sequential):
    """
<<<<<<< HEAD
    Loads or create a SentenceTransformer model, that can be used to map sentences / text to embeddings.

    :param model_name_or_path: If it is a filepath on disc, it loads the model from that path. If it is not a path, it first tries to download a pre-trained SentenceTransformer model. If that fails, tries to construct a model from Huggingface models repository with that name.
    :param modules: This parameter can be used to create custom SentenceTransformer models from scratch.
    :param device: Device (like 'cuda' / 'cpu') that should be used for computation. If None, checks if a GPU can be used.
    :param cache_folder: Path to store models. Can be also set by SENTENCE_TRANSFORMERS_HOME enviroment variable.
    :param use_auth_token: HuggingFace authentication token to download private models.
    :param custom_hf_params: An optional dict with Huggingface model params. This can, for instance, be useful when
                             using DDP for multi-GPU training, where we need to disable the unused
                             Huggingface transformer pooling layer, e.g.:

                             { "add_pooling_layer": False }
    """
    def __init__(self, model_name_or_path: Optional[str] = None,
                 modules: Optional[Iterable[nn.Module]] = None,
                 device: Optional[str] = None,
                 cache_folder: Optional[str] = None,
                 use_auth_token: Union[bool, str, None] = None,
                 custom_hf_params: Optional[dict] = None):
=======
    Loads or creates a SentenceTransformer model that can be used to map sentences / text to embeddings.

    :param model_name_or_path: If it is a filepath on disc, it loads the model from that path. If it is not a path,
        it first tries to download a pre-trained SentenceTransformer model. If that fails, tries to construct a model
        from the Hugging Face Hub with that name.
    :param modules: A list of torch Modules that should be called sequentially, can be used to create custom
        SentenceTransformer models from scratch.
    :param device: Device (like "cuda", "cpu", "mps", "npu") that should be used for computation. If None, checks if a GPU
        can be used.
    :param prompts: A dictionary with prompts for the model. The key is the prompt name, the value is the prompt text.
        The prompt text will be prepended before any text to encode. For example:
        `{"query": "query: ", "passage": "passage: "}` or `{"clustering": "Identify the main category based on the
        titles in "}`.
    :param default_prompt_name: The name of the prompt that should be used by default. If not set,
        no prompt will be applied.
    :param cache_folder: Path to store models. Can also be set by the SENTENCE_TRANSFORMERS_HOME environment variable.
    :param revision: The specific model version to use. It can be a branch name, a tag name, or a commit id,
        for a stored model on Hugging Face.
    :param trust_remote_code: Whether or not to allow for custom models defined on the Hub in their own modeling files.
        This option should only be set to True for repositories you trust and in which you have read the code, as it
        will execute code present on the Hub on your local machine.
    :param token: Hugging Face authentication token to download private models.
    """

    def __init__(
        self,
        model_name_or_path: Optional[str] = None,
        modules: Optional[Iterable[nn.Module]] = None,
        device: Optional[str] = None,
        prompts: Optional[Dict[str, str]] = None,
        default_prompt_name: Optional[str] = None,
        cache_folder: Optional[str] = None,
        trust_remote_code: bool = False,
        revision: Optional[str] = None,
        token: Optional[Union[bool, str]] = None,
        use_auth_token: Optional[Union[bool, str]] = None,
    ):
        # Note: self._load_sbert_model can also update `self.prompts` and `self.default_prompt_name`
        self.prompts = prompts or {}
        self.default_prompt_name = default_prompt_name
>>>>>>> 11e5a417
        self._model_card_vars = {}
        self._model_card_text = None
        self._model_config = {}
        if use_auth_token is not None:
            warnings.warn(
                "The `use_auth_token` argument is deprecated and will be removed in v3 of SentenceTransformers.",
                FutureWarning,
            )
            if token is not None:
                raise ValueError(
                    "`token` and `use_auth_token` are both specified. Please set only the argument `token`."
                )
            token = use_auth_token

        if cache_folder is None:
            cache_folder = os.getenv("SENTENCE_TRANSFORMERS_HOME")

        if model_name_or_path is not None and model_name_or_path != "":
            logger.info("Load pretrained SentenceTransformer: {}".format(model_name_or_path))

            # Old models that don't belong to any organization
            basic_transformer_models = [
                "albert-base-v1",
                "albert-base-v2",
                "albert-large-v1",
                "albert-large-v2",
                "albert-xlarge-v1",
                "albert-xlarge-v2",
                "albert-xxlarge-v1",
                "albert-xxlarge-v2",
                "bert-base-cased-finetuned-mrpc",
                "bert-base-cased",
                "bert-base-chinese",
                "bert-base-german-cased",
                "bert-base-german-dbmdz-cased",
                "bert-base-german-dbmdz-uncased",
                "bert-base-multilingual-cased",
                "bert-base-multilingual-uncased",
                "bert-base-uncased",
                "bert-large-cased-whole-word-masking-finetuned-squad",
                "bert-large-cased-whole-word-masking",
                "bert-large-cased",
                "bert-large-uncased-whole-word-masking-finetuned-squad",
                "bert-large-uncased-whole-word-masking",
                "bert-large-uncased",
                "camembert-base",
                "ctrl",
                "distilbert-base-cased-distilled-squad",
                "distilbert-base-cased",
                "distilbert-base-german-cased",
                "distilbert-base-multilingual-cased",
                "distilbert-base-uncased-distilled-squad",
                "distilbert-base-uncased-finetuned-sst-2-english",
                "distilbert-base-uncased",
                "distilgpt2",
                "distilroberta-base",
                "gpt2-large",
                "gpt2-medium",
                "gpt2-xl",
                "gpt2",
                "openai-gpt",
                "roberta-base-openai-detector",
                "roberta-base",
                "roberta-large-mnli",
                "roberta-large-openai-detector",
                "roberta-large",
                "t5-11b",
                "t5-3b",
                "t5-base",
                "t5-large",
                "t5-small",
                "transfo-xl-wt103",
                "xlm-clm-ende-1024",
                "xlm-clm-enfr-1024",
                "xlm-mlm-100-1280",
                "xlm-mlm-17-1280",
                "xlm-mlm-en-2048",
                "xlm-mlm-ende-1024",
                "xlm-mlm-enfr-1024",
                "xlm-mlm-enro-1024",
                "xlm-mlm-tlm-xnli15-1024",
                "xlm-mlm-xnli15-1024",
                "xlm-roberta-base",
                "xlm-roberta-large-finetuned-conll02-dutch",
                "xlm-roberta-large-finetuned-conll02-spanish",
                "xlm-roberta-large-finetuned-conll03-english",
                "xlm-roberta-large-finetuned-conll03-german",
                "xlm-roberta-large",
                "xlnet-base-cased",
                "xlnet-large-cased",
            ]

            if not os.path.exists(model_name_or_path):
                # Not a path, load from hub
                if "\\" in model_name_or_path or model_name_or_path.count("/") > 1:
                    raise ValueError("Path {} not found".format(model_name_or_path))

                if "/" not in model_name_or_path and model_name_or_path.lower() not in basic_transformer_models:
                    # A model from sentence-transformers
                    model_name_or_path = __MODEL_HUB_ORGANIZATION__ + "/" + model_name_or_path

<<<<<<< HEAD
                model_path = os.path.join(cache_folder, model_name_or_path.replace("/", "_"))
                
                if not os.path.exists(os.path.join(model_path, 'modules.json')):
                    # Download from hub with caching
                    snapshot_download(model_name_or_path,
                                        cache_dir=cache_folder,
                                        library_name='sentence-transformers',
                                        library_version=__version__,
                                        ignore_files=['flax_model.msgpack', 'rust_model.ot', 'tf_model.h5'],
                                        use_auth_token=use_auth_token)

            if custom_hf_params is not None:
                logging.info(f"Using custom Huggingface transformer model params: {custom_hf_params}")

            if os.path.exists(os.path.join(model_path, 'modules.json')):    #Load as SentenceTransformer model
                modules = self._load_sbert_model(model_path, custom_hf_params)
            else:   #Load with AutoModel
                modules = self._load_auto_model(model_path, custom_hf_params)
=======
            if is_sentence_transformer_model(model_name_or_path, token, cache_folder=cache_folder, revision=revision):
                modules = self._load_sbert_model(
                    model_name_or_path,
                    token=token,
                    cache_folder=cache_folder,
                    revision=revision,
                    trust_remote_code=trust_remote_code,
                )
            else:
                modules = self._load_auto_model(
                    model_name_or_path,
                    token=token,
                    cache_folder=cache_folder,
                    revision=revision,
                    trust_remote_code=trust_remote_code,
                )
>>>>>>> 11e5a417

        if modules is not None and not isinstance(modules, OrderedDict):
            modules = OrderedDict([(str(idx), module) for idx, module in enumerate(modules)])

        super().__init__(modules)
        if device is None:
            device = get_device_name()
            logger.info("Use pytorch device_name: {}".format(device))

        self.to(device)

        if self.default_prompt_name is not None and self.default_prompt_name not in self.prompts:
            raise ValueError(
                f"Default prompt name '{self.default_prompt_name}' not found in the configured prompts "
                f"dictionary with keys {list(self.prompts.keys())!r}."
            )

        if self.prompts:
            logger.info(f"{len(self.prompts)} prompts are loaded, with the keys: {list(self.prompts.keys())}")
        if self.default_prompt_name:
            logger.warning(
                f"Default prompt name is set to '{self.default_prompt_name}'. "
                "This prompt will be applied to all `encode()` calls, except if `encode()` "
                "is called with `prompt` or `prompt_name` parameters."
            )

        # Ideally, INSTRUCTOR models should set `include_prompt=False` in their pooling configuration, but
        # that would be a breaking change for users currently using the InstructorEmbedding project.
        # So, instead we hardcode setting it for the main INSTRUCTOR models, and otherwise give a warning if we
        # suspect the user is using an INSTRUCTOR model.
        if model_name_or_path in ("hkunlp/instructor-base", "hkunlp/instructor-large", "hkunlp/instructor-xl"):
            self.set_pooling_include_prompt(include_prompt=False)
        elif (
            model_name_or_path
            and "/" in model_name_or_path
            and "instructor" in model_name_or_path.split("/")[1].lower()
        ):
            if any([module.include_prompt for module in self if isinstance(module, Pooling)]):
                logger.warning(
                    "Instructor models require `include_prompt=False` in the pooling configuration. "
                    "Either update the model configuration or call `model.set_pooling_include_prompt(False)` after loading the model."
                )

    def encode(
        self,
        sentences: Union[str, List[str]],
        prompt_name: Optional[str] = None,
        prompt: Optional[str] = None,
        batch_size: int = 32,
        show_progress_bar: bool = None,
        output_value: str = "sentence_embedding",
        precision: Literal["float32", "int8", "uint8", "binary", "ubinary"] = "float32",
        convert_to_numpy: bool = True,
        convert_to_tensor: bool = False,
        device: str = None,
        normalize_embeddings: bool = False,
    ) -> Union[List[Tensor], ndarray, Tensor]:
        """
        Computes sentence embeddings.

        :param sentences: the sentences to embed.
        :param prompt_name: The name of the prompt to use for encoding. Must be a key in the `prompts` dictionary,
            which is either set in the constructor or loaded from the model configuration. For example if
            `prompt_name` is ``"query"`` and the `prompts` is ``{"query": "query: ", ...}``, then the sentence "What
            is the capital of France?" will be encoded as "query: What is the capital of France?" because the sentence
            is appended to the prompt. If `prompt` is also set, this argument is ignored.
        :param prompt: The prompt to use for encoding. For example, if the prompt is ``"query: "``, then the
            sentence "What is the capital of France?" will be encoded as "query: What is the capital of France?"
            because the sentence is appended to the prompt. If `prompt` is set, `prompt_name` is ignored.
        :param batch_size: the batch size used for the computation.
        :param show_progress_bar: Whether to output a progress bar when encode sentences.
        :param output_value: The type of embeddings to return: "sentence_embedding" to get sentence embeddings,
            "token_embeddings" to get wordpiece token embeddings, and `None`, to get all output values. Defaults
            to "sentence_embedding".
        :param precision: The precision to use for the embeddings. Can be "float32", "int8", "uint8", "binary", or
            "ubinary". All non-float32 precisions are quantized embeddings. Quantized embeddings are smaller in
            size and faster to compute, but may have a lower accuracy. They are useful for reducing the size
            of the embeddings of a corpus for semantic search, among other tasks. Defaults to "float32".
        :param convert_to_numpy: Whether the output should be a list of numpy vectors. If False, it is a list of PyTorch tensors.
        :param convert_to_tensor: Whether the output should be one large tensor. Overwrites `convert_to_numpy`.
        :param device: Which `torch.device` to use for the computation.
        :param normalize_embeddings: Whether to normalize returned vectors to have length 1. In that case,
            the faster dot-product (util.dot_score) instead of cosine similarity can be used.

        :return: By default, a 2d numpy array with shape [num_inputs, output_dimension] is returned. If only one string
            input is provided, then the output is a 1d array with shape [output_dimension]. If `convert_to_tensor`, a
            torch Tensor is returned instead.
        """
        self.eval()
        if show_progress_bar is None:
            show_progress_bar = (
                logger.getEffectiveLevel() == logging.INFO or logger.getEffectiveLevel() == logging.DEBUG
            )

        if convert_to_tensor:
            convert_to_numpy = False

        if output_value != "sentence_embedding":
            convert_to_tensor = False
            convert_to_numpy = False

        input_was_string = False
        if isinstance(sentences, str) or not hasattr(
            sentences, "__len__"
        ):  # Cast an individual sentence to a list with length 1
            sentences = [sentences]
            input_was_string = True

        if prompt is None:
            if prompt_name is not None:
                try:
                    prompt = self.prompts[prompt_name]
                except KeyError:
                    raise ValueError(
                        f"Prompt name '{prompt_name}' not found in the configured prompts dictionary with keys {list(self.prompts.keys())!r}."
                    )
            elif self.default_prompt_name is not None:
                prompt = self.prompts.get(self.default_prompt_name, None)
        else:
            if prompt_name is not None:
                logger.warning(
                    "Encode with either a `prompt`, a `prompt_name`, or neither, but not both. "
                    "Ignoring the `prompt_name` in favor of `prompt`."
                )

        extra_features = {}
        if prompt is not None:
            sentences = [prompt + sentence for sentence in sentences]

            # Some models (e.g. INSTRUCTOR, GRIT) require removing the prompt before pooling
            # Tracking the prompt length allow us to remove the prompt during pooling
            tokenized_prompt = self.tokenize([prompt])
            if "input_ids" in tokenized_prompt:
                extra_features["prompt_length"] = tokenized_prompt["input_ids"].shape[-1] - 1

        if device is None:
            device = self.device

        self.to(device)

        all_embeddings = []
        length_sorted_idx = np.argsort([-self._text_length(sen) for sen in sentences])
        sentences_sorted = [sentences[idx] for idx in length_sorted_idx]

        for start_index in trange(0, len(sentences), batch_size, desc="Batches", disable=not show_progress_bar):
            sentences_batch = sentences_sorted[start_index : start_index + batch_size]
            features = self.tokenize(sentences_batch)
            features = batch_to_device(features, device)
            features.update(extra_features)

            with torch.no_grad():
                out_features = self.forward(features)

                if output_value == "token_embeddings":
                    embeddings = []
                    for token_emb, attention in zip(out_features[output_value], out_features["attention_mask"]):
                        last_mask_id = len(attention) - 1
                        while last_mask_id > 0 and attention[last_mask_id].item() == 0:
                            last_mask_id -= 1

                        embeddings.append(token_emb[0 : last_mask_id + 1])
                elif output_value is None:  # Return all outputs
                    embeddings = []
                    for sent_idx in range(len(out_features["sentence_embedding"])):
                        row = {name: out_features[name][sent_idx] for name in out_features}
                        embeddings.append(row)
                else:  # Sentence embeddings
                    embeddings = out_features[output_value]
                    embeddings = embeddings.detach()
                    if normalize_embeddings:
                        embeddings = torch.nn.functional.normalize(embeddings, p=2, dim=1)

                    # fixes for #522 and #487 to avoid oom problems on gpu with large datasets
                    if convert_to_numpy:
                        embeddings = embeddings.cpu()

                all_embeddings.extend(embeddings)

        all_embeddings = [all_embeddings[idx] for idx in np.argsort(length_sorted_idx)]

        if precision and precision != "float32":
            all_embeddings = quantize_embeddings(all_embeddings, precision=precision)

        if convert_to_tensor:
            if len(all_embeddings):
                if isinstance(all_embeddings, np.ndarray):
                    all_embeddings = torch.from_numpy(all_embeddings)
                else:
                    all_embeddings = torch.stack(all_embeddings)
            else:
                all_embeddings = torch.Tensor()
        elif convert_to_numpy:
            if not isinstance(all_embeddings, np.ndarray):
                all_embeddings = np.asarray([emb.numpy() for emb in all_embeddings])
        elif isinstance(all_embeddings, np.ndarray):
            all_embeddings = [torch.from_numpy(embedding) for embedding in all_embeddings]

        if input_was_string:
            all_embeddings = all_embeddings[0]

        return all_embeddings

    def start_multi_process_pool(self, target_devices: List[str] = None):
        """
        Starts multi process to process the encoding with several, independent processes.
        This method is recommended if you want to encode on multiple GPUs or CPUs. It is advised
        to start only one process per GPU. This method works together with encode_multi_process
        and stop_multi_process_pool.

        :param target_devices: PyTorch target devices, e.g. ["cuda:0", "cuda:1", ...], ["npu:0", "npu:1", ...] or
            ["cpu", "cpu", "cpu", "cpu"]. If target_devices is None and CUDA/NPU is available, then all available
            CUDA/NPU devices will be used. If target_devices is None and CUDA/NPU is not available, then 4 CPU
            devices will be used.
        :return: Returns a dict with the target processes, an input queue and and output queue.
        """
        if target_devices is None:
            if torch.cuda.is_available():
                target_devices = ["cuda:{}".format(i) for i in range(torch.cuda.device_count())]
            elif is_torch_npu_available():
                target_devices = ["npu:{}".format(i) for i in range(torch.npu.device_count())]
            else:
                logger.info("CUDA/NPU is not available. Starting 4 CPU workers")
                target_devices = ["cpu"] * 4

        logger.info("Start multi-process pool on devices: {}".format(", ".join(map(str, target_devices))))

        self.to("cpu")
        self.share_memory()
        ctx = mp.get_context("spawn")
        input_queue = ctx.Queue()
        output_queue = ctx.Queue()
        processes = []

        for device_id in target_devices:
            p = ctx.Process(
                target=SentenceTransformer._encode_multi_process_worker,
                args=(device_id, self, input_queue, output_queue),
                daemon=True,
            )
            p.start()
            processes.append(p)

        return {"input": input_queue, "output": output_queue, "processes": processes}

    @staticmethod
    def stop_multi_process_pool(pool):
        """
        Stops all processes started with start_multi_process_pool
        """
        for p in pool["processes"]:
            p.terminate()

        for p in pool["processes"]:
            p.join()
            p.close()

        pool["input"].close()
        pool["output"].close()

    def encode_multi_process(
        self,
        sentences: List[str],
        pool: Dict[str, object],
        prompt_name: Optional[str] = None,
        prompt: Optional[str] = None,
        batch_size: int = 32,
        chunk_size: int = None,
        normalize_embeddings: bool = False,
    ):
        """
        This method allows to run encode() on multiple GPUs. The sentences are chunked into smaller packages
        and sent to individual processes, which encode these on the different GPUs. This method is only suitable
        for encoding large sets of sentences

        :param sentences: List of sentences
        :param pool: A pool of workers started with SentenceTransformer.start_multi_process_pool
        :param prompt_name: The name of the prompt to use for encoding. Must be a key in the `prompts` dictionary,
            which is either set in the constructor or loaded from the model configuration. For example if
            `prompt_name` is ``"query"`` and the `prompts` is ``{"query": "query: {}", ...}``, then the sentence "What
            is the capital of France?" will be encoded as "query: What is the capital of France?". If `prompt` is
            also set, this argument is ignored.
        :param prompt: The prompt to use for encoding. For example, if the prompt is ``"query: {}"``, then the
            sentence "What is the capital of France?" will be encoded as "query: What is the capital of France?".
            If `prompt` is set, `prompt_name` is ignored.
        :param batch_size: Encode sentences with batch size
        :param chunk_size: Sentences are chunked and sent to the individual processes. If none, it determine a sensible size.
        :param normalize_embeddings: Whether to normalize returned vectors to have length 1. In that case,
            the faster dot-product (util.dot_score) instead of cosine similarity can be used.
        :return: 2d numpy array with shape [num_inputs, output_dimension]
        """

        if chunk_size is None:
            chunk_size = min(math.ceil(len(sentences) / len(pool["processes"]) / 10), 5000)

        logger.debug(f"Chunk data into {math.ceil(len(sentences) / chunk_size)} packages of size {chunk_size}")

        input_queue = pool["input"]
        last_chunk_id = 0
        chunk = []

        for sentence in sentences:
            chunk.append(sentence)
            if len(chunk) >= chunk_size:
                input_queue.put([last_chunk_id, batch_size, chunk, prompt_name, prompt, normalize_embeddings])
                last_chunk_id += 1
                chunk = []

        if len(chunk) > 0:
            input_queue.put([last_chunk_id, batch_size, chunk, prompt_name, prompt, normalize_embeddings])
            last_chunk_id += 1

        output_queue = pool["output"]
        results_list = sorted([output_queue.get() for _ in range(last_chunk_id)], key=lambda x: x[0])
        embeddings = np.concatenate([result[1] for result in results_list])
        return embeddings

    @staticmethod
    def _encode_multi_process_worker(target_device: str, model, input_queue, results_queue):
        """
        Internal working process to encode sentences in multi-process setup
        """
        while True:
            try:
                chunk_id, batch_size, sentences, prompt_name, prompt, normalize_embeddings = input_queue.get()
                embeddings = model.encode(
                    sentences,
                    prompt_name=prompt_name,
                    prompt=prompt,
                    device=target_device,
                    show_progress_bar=False,
                    convert_to_numpy=True,
                    batch_size=batch_size,
                    normalize_embeddings=normalize_embeddings,
                )

                results_queue.put([chunk_id, embeddings])
            except queue.Empty:
                break

    def set_pooling_include_prompt(self, include_prompt: bool) -> None:
        """
        Sets the `include_prompt` attribute in the pooling layer in the model, if there is one.

        :param include_prompt: Whether to include the prompt in the pooling layer.
        """
        for module in self:
            if isinstance(module, Pooling):
                module.include_prompt = include_prompt
                break

    def get_max_seq_length(self):
        """
        Returns the maximal sequence length for input the model accepts. Longer inputs will be truncated
        """
        if hasattr(self._first_module(), "max_seq_length"):
            return self._first_module().max_seq_length

        return None

    def tokenize(self, texts: Union[List[str], List[Dict], List[Tuple[str, str]]]):
        """
        Tokenizes the texts
        """
        return self._first_module().tokenize(texts)

    def get_sentence_features(self, *features):
        return self._first_module().get_sentence_features(*features)

    def get_sentence_embedding_dimension(self):
        for mod in reversed(self._modules.values()):
            sent_embedding_dim_method = getattr(mod, "get_sentence_embedding_dimension", None)
            if callable(sent_embedding_dim_method):
                return sent_embedding_dim_method()
        return None

    def _first_module(self):
        """Returns the first module of this sequential embedder"""
        return self._modules[next(iter(self._modules))]

    def _last_module(self):
        """Returns the last module of this sequential embedder"""
        return self._modules[next(reversed(self._modules))]

    def save(
        self,
        path: str,
        model_name: Optional[str] = None,
        create_model_card: bool = True,
        train_datasets: Optional[List[str]] = None,
        safe_serialization: bool = True,
    ):
        """
        Saves all elements for this seq. sentence embedder into different sub-folders

        :param path: Path on disc
        :param model_name: Optional model name
        :param create_model_card: If True, create a README.md with basic information about this model
        :param train_datasets: Optional list with the names of the datasets used to to train the model
        :param safe_serialization: If true, save the model using safetensors. If false, save the model the traditional PyTorch way
        """
        if path is None:
            return

        os.makedirs(path, exist_ok=True)

        logger.info("Save model to {}".format(path))
        modules_config = []

        # Save some model info
        if "__version__" not in self._model_config:
            self._model_config["__version__"] = {
                "sentence_transformers": __version__,
                "transformers": transformers.__version__,
                "pytorch": torch.__version__,
            }

        with open(os.path.join(path, "config_sentence_transformers.json"), "w") as fOut:
            config = self._model_config.copy()
            config["prompts"] = self.prompts
            config["default_prompt_name"] = self.default_prompt_name
            json.dump(config, fOut, indent=2)

        # Save modules
        for idx, name in enumerate(self._modules):
            module = self._modules[name]
            if idx == 0 and isinstance(module, Transformer):  # Save transformer model in the main folder
                model_path = path + "/"
            else:
                model_path = os.path.join(path, str(idx) + "_" + type(module).__name__)

            os.makedirs(model_path, exist_ok=True)
            if isinstance(module, Transformer):
                module.save(model_path, safe_serialization=safe_serialization)
            else:
                module.save(model_path)

            modules_config.append(
                {"idx": idx, "name": name, "path": os.path.basename(model_path), "type": type(module).__module__}
            )

        with open(os.path.join(path, "modules.json"), "w") as fOut:
            json.dump(modules_config, fOut, indent=2)

        # Create model card
        if create_model_card:
            self._create_model_card(path, model_name, train_datasets)

    def _create_model_card(
        self, path: str, model_name: Optional[str] = None, train_datasets: Optional[List[str]] = None
    ):
        """
        Create an automatic model and stores it in path
        """
        if self._model_card_text is not None and len(self._model_card_text) > 0:
            model_card = self._model_card_text
        else:
            tags = ModelCardTemplate.__TAGS__.copy()
            model_card = ModelCardTemplate.__MODEL_CARD__

            if (
                len(self._modules) == 2
                and isinstance(self._first_module(), Transformer)
                and isinstance(self._last_module(), Pooling)
                and self._last_module().get_pooling_mode_str() in ["cls", "max", "mean"]
            ):
                pooling_module = self._last_module()
                pooling_mode = pooling_module.get_pooling_mode_str()
                model_card = model_card.replace(
                    "{USAGE_TRANSFORMERS_SECTION}", ModelCardTemplate.__USAGE_TRANSFORMERS__
                )
                pooling_fct_name, pooling_fct = ModelCardTemplate.model_card_get_pooling_function(pooling_mode)
                model_card = (
                    model_card.replace("{POOLING_FUNCTION}", pooling_fct)
                    .replace("{POOLING_FUNCTION_NAME}", pooling_fct_name)
                    .replace("{POOLING_MODE}", pooling_mode)
                )
                tags.append("transformers")

            # Print full model
            model_card = model_card.replace("{FULL_MODEL_STR}", str(self))

            # Add tags
            model_card = model_card.replace("{TAGS}", "\n".join(["- " + t for t in tags]))

            datasets_str = ""
            if train_datasets is not None:
                datasets_str = "datasets:\n" + "\n".join(["- " + d for d in train_datasets])
            model_card = model_card.replace("{DATASETS}", datasets_str)

            # Add dim info
            self._model_card_vars["{NUM_DIMENSIONS}"] = self.get_sentence_embedding_dimension()

            # Replace vars we created while using the model
            for name, value in self._model_card_vars.items():
                model_card = model_card.replace(name, str(value))

            # Replace remaining vars with default values
            for name, value in ModelCardTemplate.__DEFAULT_VARS__.items():
                model_card = model_card.replace(name, str(value))

        if model_name is not None:
            model_card = model_card.replace("{MODEL_NAME}", model_name.strip())

        with open(os.path.join(path, "README.md"), "w", encoding="utf8") as fOut:
            fOut.write(model_card.strip())

    @save_to_hub_args_decorator
    def save_to_hub(
        self,
        repo_id: str,
        organization: Optional[str] = None,
        token: Optional[str] = None,
        private: Optional[bool] = None,
        safe_serialization: bool = True,
        commit_message: str = "Add new SentenceTransformer model.",
        local_model_path: Optional[str] = None,
        exist_ok: bool = False,
        replace_model_card: bool = False,
        train_datasets: Optional[List[str]] = None,
    ) -> str:
        """
        DEPRECATED, use `push_to_hub` instead.

        Uploads all elements of this Sentence Transformer to a new HuggingFace Hub repository.

        :param repo_id: Repository name for your model in the Hub, including the user or organization.
        :param token: An authentication token (See https://huggingface.co/settings/token)
        :param private: Set to true, for hosting a private model
        :param safe_serialization: If true, save the model using safetensors. If false, save the model the traditional PyTorch way
        :param commit_message: Message to commit while pushing.
        :param local_model_path: Path of the model locally. If set, this file path will be uploaded. Otherwise, the current model will be uploaded
        :param exist_ok: If true, saving to an existing repository is OK. If false, saving only to a new repository is possible
        :param replace_model_card: If true, replace an existing model card in the hub with the automatically created model card
        :param train_datasets: Datasets used to train the model. If set, the datasets will be added to the model card in the Hub.
        :param organization: Deprecated. Organization in which you want to push your model or tokenizer (you must be a member of this organization).

        :return: The url of the commit of your model in the repository on the Hugging Face Hub.
        """
        logger.warning(
            "The `save_to_hub` method is deprecated and will be removed in a future version of SentenceTransformers."
            " Please use `push_to_hub` instead for future model uploads."
        )

        if organization:
            if "/" not in repo_id:
                logger.warning(
                    f'Providing an `organization` to `save_to_hub` is deprecated, please use `repo_id="{organization}/{repo_id}"` instead.'
                )
                repo_id = f"{organization}/{repo_id}"
            elif repo_id.split("/")[0] != organization:
                raise ValueError(
                    "Providing an `organization` to `save_to_hub` is deprecated, please only use `repo_id`."
                )
            else:
                logger.warning(
                    f'Providing an `organization` to `save_to_hub` is deprecated, please only use `repo_id="{repo_id}"` instead.'
                )

        return self.push_to_hub(
            repo_id=repo_id,
            token=token,
            private=private,
            safe_serialization=safe_serialization,
            commit_message=commit_message,
            local_model_path=local_model_path,
            exist_ok=exist_ok,
            replace_model_card=replace_model_card,
            train_datasets=train_datasets,
        )

    def push_to_hub(
        self,
        repo_id: str,
        token: Optional[str] = None,
        private: Optional[bool] = None,
        safe_serialization: bool = True,
        commit_message: str = "Add new SentenceTransformer model.",
        local_model_path: Optional[str] = None,
        exist_ok: bool = False,
        replace_model_card: bool = False,
        train_datasets: Optional[List[str]] = None,
    ) -> str:
        """
        Uploads all elements of this Sentence Transformer to a new HuggingFace Hub repository.

        :param repo_id: Repository name for your model in the Hub, including the user or organization.
        :param token: An authentication token (See https://huggingface.co/settings/token)
        :param private: Set to true, for hosting a private model
        :param safe_serialization: If true, save the model using safetensors. If false, save the model the traditional PyTorch way
        :param commit_message: Message to commit while pushing.
        :param local_model_path: Path of the model locally. If set, this file path will be uploaded. Otherwise, the current model will be uploaded
        :param exist_ok: If true, saving to an existing repository is OK. If false, saving only to a new repository is possible
        :param replace_model_card: If true, replace an existing model card in the hub with the automatically created model card
        :param train_datasets: Datasets used to train the model. If set, the datasets will be added to the model card in the Hub.

        :return: The url of the commit of your model in the repository on the Hugging Face Hub.
        """
        api = HfApi(token=token)
        repo_url = api.create_repo(
            repo_id=repo_id,
            private=private,
            repo_type=None,
            exist_ok=exist_ok,
        )
        repo_id = repo_url.repo_id  # Update the repo_id in case the old repo_id didn't contain a user or organization
        if local_model_path:
            folder_url = api.upload_folder(
                repo_id=repo_id, folder_path=local_model_path, commit_message=commit_message
            )
        else:
            with tempfile.TemporaryDirectory() as tmp_dir:
                create_model_card = replace_model_card or not os.path.exists(os.path.join(tmp_dir, "README.md"))
                self.save(
                    tmp_dir,
                    model_name=repo_url.repo_id,
                    create_model_card=create_model_card,
                    train_datasets=train_datasets,
                    safe_serialization=safe_serialization,
                )
                folder_url = api.upload_folder(repo_id=repo_id, folder_path=tmp_dir, commit_message=commit_message)

        refs = api.list_repo_refs(repo_id=repo_id)
        for branch in refs.branches:
            if branch.name == "main":
                return f"https://huggingface.co/{repo_id}/commit/{branch.target_commit}"
        # This isn't expected to ever be reached.
        return folder_url

    def smart_batching_collate(self, batch: List["InputExample"]) -> Tuple[List[Dict[str, Tensor]], Tensor]:
        """
        Transforms a batch from a SmartBatchingDataset to a batch of tensors for the model
        Here, batch is a list of InputExample instances: [InputExample(...), ...]

        :param batch:
            a batch from a SmartBatchingDataset
        :return:
            a batch of tensors for the model
        """
        texts = [example.texts for example in batch]
        sentence_features = [self.tokenize(sentence) for sentence in zip(*texts)]
        labels = torch.tensor([example.label for example in batch])
        return sentence_features, labels

    def _text_length(self, text: Union[List[int], List[List[int]]]):
        """
        Help function to get the length for the input text. Text can be either
        a list of ints (which means a single text as input), or a tuple of list of ints
        (representing several text inputs to the model).
        """

        if isinstance(text, dict):  # {key: value} case
            return len(next(iter(text.values())))
        elif not hasattr(text, "__len__"):  # Object has no len() method
            return 1
        elif len(text) == 0 or isinstance(text[0], int):  # Empty string or list of ints
            return len(text)
        else:
            return sum([len(t) for t in text])  # Sum of length of individual strings

    def fit(
        self,
        train_objectives: Iterable[Tuple[DataLoader, nn.Module]],
        evaluator: SentenceEvaluator = None,
        epochs: int = 1,
        steps_per_epoch=None,
        scheduler: str = "WarmupLinear",
        warmup_steps: int = 10000,
        optimizer_class: Type[Optimizer] = torch.optim.AdamW,
        optimizer_params: Dict[str, object] = {"lr": 2e-5},
        weight_decay: float = 0.01,
        evaluation_steps: int = 0,
        output_path: str = None,
        save_best_model: bool = True,
        max_grad_norm: float = 1,
        use_amp: bool = False,
        callback: Callable[[float, int, int], None] = None,
        show_progress_bar: bool = True,
        checkpoint_path: str = None,
        checkpoint_save_steps: int = 500,
        checkpoint_save_total_limit: int = 0,
    ):
        """
        Train the model with the given training objective
        Each training objective is sampled in turn for one batch.
        We sample only as many batches from each objective as there are in the smallest one
        to make sure of equal training with each dataset.

        :param train_objectives: Tuples of (DataLoader, LossFunction). Pass more than one for multi-task learning
        :param evaluator: An evaluator (sentence_transformers.evaluation) evaluates the model performance during training on held-out dev data. It is used to determine the best model that is saved to disc.
        :param epochs: Number of epochs for training
        :param steps_per_epoch: Number of training steps per epoch. If set to None (default), one epoch is equal the DataLoader size from train_objectives.
        :param scheduler: Learning rate scheduler. Available schedulers: constantlr, warmupconstant, warmuplinear, warmupcosine, warmupcosinewithhardrestarts
        :param warmup_steps: Behavior depends on the scheduler. For WarmupLinear (default), the learning rate is increased from o up to the maximal learning rate. After these many training steps, the learning rate is decreased linearly back to zero.
        :param optimizer_class: Optimizer
        :param optimizer_params: Optimizer parameters
        :param weight_decay: Weight decay for model parameters
        :param evaluation_steps: If > 0, evaluate the model using evaluator after each number of training steps
        :param output_path: Storage path for the model and evaluation files
        :param save_best_model: If true, the best model (according to evaluator) is stored at output_path
        :param max_grad_norm: Used for gradient normalization.
        :param use_amp: Use Automatic Mixed Precision (AMP). Only for Pytorch >= 1.6.0
        :param callback: Callback function that is invoked after each evaluation.
                It must accept the following three parameters in this order:
                `score`, `epoch`, `steps`
        :param show_progress_bar: If True, output a tqdm progress bar
        :param checkpoint_path: Folder to save checkpoints during training
        :param checkpoint_save_steps: Will save a checkpoint after so many steps
        :param checkpoint_save_total_limit: Total number of checkpoints to store
        """

        ##Add info to model card
        # info_loss_functions = "\n".join(["- {} with {} training examples".format(str(loss), len(dataloader)) for dataloader, loss in train_objectives])
        info_loss_functions = []
        for dataloader, loss in train_objectives:
            info_loss_functions.extend(ModelCardTemplate.get_train_objective_info(dataloader, loss))
        info_loss_functions = "\n\n".join([text for text in info_loss_functions])

        info_fit_parameters = json.dumps(
            {
                "evaluator": fullname(evaluator),
                "epochs": epochs,
                "steps_per_epoch": steps_per_epoch,
                "scheduler": scheduler,
                "warmup_steps": warmup_steps,
                "optimizer_class": str(optimizer_class),
                "optimizer_params": optimizer_params,
                "weight_decay": weight_decay,
                "evaluation_steps": evaluation_steps,
                "max_grad_norm": max_grad_norm,
            },
            indent=4,
            sort_keys=True,
        )
        self._model_card_text = None
        self._model_card_vars["{TRAINING_SECTION}"] = ModelCardTemplate.__TRAINING_SECTION__.replace(
            "{LOSS_FUNCTIONS}", info_loss_functions
        ).replace("{FIT_PARAMETERS}", info_fit_parameters)

        if use_amp:
            if is_torch_npu_available():
                scaler = torch.npu.amp.GradScaler()
            else:
                scaler = torch.cuda.amp.GradScaler()
        self.to(self.device)

        dataloaders = [dataloader for dataloader, _ in train_objectives]

        # Use smart batching
        for dataloader in dataloaders:
            dataloader.collate_fn = self.smart_batching_collate

        loss_models = [loss for _, loss in train_objectives]
        for loss_model in loss_models:
            loss_model.to(self.device)

        self.best_score = -9999999

        if steps_per_epoch is None or steps_per_epoch == 0:
            steps_per_epoch = min([len(dataloader) for dataloader in dataloaders])

        num_train_steps = int(steps_per_epoch * epochs)

        # Prepare optimizers
        optimizers = []
        schedulers = []
        for loss_model in loss_models:
            param_optimizer = list(loss_model.named_parameters())

            no_decay = ["bias", "LayerNorm.bias", "LayerNorm.weight"]
            optimizer_grouped_parameters = [
                {
                    "params": [p for n, p in param_optimizer if not any(nd in n for nd in no_decay)],
                    "weight_decay": weight_decay,
                },
                {"params": [p for n, p in param_optimizer if any(nd in n for nd in no_decay)], "weight_decay": 0.0},
            ]

            optimizer = optimizer_class(optimizer_grouped_parameters, **optimizer_params)
            scheduler_obj = self._get_scheduler(
                optimizer, scheduler=scheduler, warmup_steps=warmup_steps, t_total=num_train_steps
            )

            optimizers.append(optimizer)
            schedulers.append(scheduler_obj)

        global_step = 0
        data_iterators = [iter(dataloader) for dataloader in dataloaders]

        num_train_objectives = len(train_objectives)

        skip_scheduler = False
        for epoch in trange(epochs, desc="Epoch", disable=not show_progress_bar):
            training_steps = 0

            for loss_model in loss_models:
                loss_model.zero_grad()
                loss_model.train()

            for _ in trange(steps_per_epoch, desc="Iteration", smoothing=0.05, disable=not show_progress_bar):
                for train_idx in range(num_train_objectives):
                    loss_model = loss_models[train_idx]
                    optimizer = optimizers[train_idx]
                    scheduler = schedulers[train_idx]
                    data_iterator = data_iterators[train_idx]

                    try:
                        data = next(data_iterator)
                    except StopIteration:
                        data_iterator = iter(dataloaders[train_idx])
                        data_iterators[train_idx] = data_iterator
                        data = next(data_iterator)

                    features, labels = data
                    labels = labels.to(self.device)
                    features = list(map(lambda batch: batch_to_device(batch, self.device), features))

                    if use_amp:
                        with torch.autocast(device_type=self.device.type):
                            loss_value = loss_model(features, labels)

                        scale_before_step = scaler.get_scale()
                        scaler.scale(loss_value).backward()
                        scaler.unscale_(optimizer)
                        torch.nn.utils.clip_grad_norm_(loss_model.parameters(), max_grad_norm)
                        scaler.step(optimizer)
                        scaler.update()

                        skip_scheduler = scaler.get_scale() != scale_before_step
                    else:
                        loss_value = loss_model(features, labels)
                        loss_value.backward()
                        torch.nn.utils.clip_grad_norm_(loss_model.parameters(), max_grad_norm)
                        optimizer.step()

                    optimizer.zero_grad()

                    if not skip_scheduler:
                        scheduler.step()

                training_steps += 1
                global_step += 1

                if evaluation_steps > 0 and training_steps % evaluation_steps == 0:
                    self._eval_during_training(
                        evaluator, output_path, save_best_model, epoch, training_steps, callback
                    )

                    for loss_model in loss_models:
                        loss_model.zero_grad()
                        loss_model.train()

                if (
                    checkpoint_path is not None
                    and checkpoint_save_steps is not None
                    and checkpoint_save_steps > 0
                    and global_step % checkpoint_save_steps == 0
                ):
                    self._save_checkpoint(checkpoint_path, checkpoint_save_total_limit, global_step)

            self._eval_during_training(evaluator, output_path, save_best_model, epoch, -1, callback)

        if evaluator is None and output_path is not None:  # No evaluator, but output path: save final model version
            self.save(output_path)

        if checkpoint_path is not None:
            self._save_checkpoint(checkpoint_path, checkpoint_save_total_limit, global_step)

    def evaluate(self, evaluator: SentenceEvaluator, output_path: str = None):
        """
        Evaluate the model

        :param evaluator:
            the evaluator
        :param output_path:
            the evaluator can write the results to this path
        """
        if output_path is not None:
            os.makedirs(output_path, exist_ok=True)
        return evaluator(self, output_path)

    def _eval_during_training(self, evaluator, output_path, save_best_model, epoch, steps, callback):
        """Runs evaluation during the training"""
        eval_path = output_path
        if output_path is not None:
            os.makedirs(output_path, exist_ok=True)
            eval_path = os.path.join(output_path, "eval")
            os.makedirs(eval_path, exist_ok=True)

        if evaluator is not None:
            score = evaluator(self, output_path=eval_path, epoch=epoch, steps=steps)
            if callback is not None:
                callback(score, epoch, steps)
            if score > self.best_score:
                self.best_score = score
                if save_best_model:
                    self.save(output_path)

    def _save_checkpoint(self, checkpoint_path, checkpoint_save_total_limit, step):
        # Store new checkpoint
        self.save(os.path.join(checkpoint_path, str(step)))

        # Delete old checkpoints
        if checkpoint_save_total_limit is not None and checkpoint_save_total_limit > 0:
            old_checkpoints = []
            for subdir in os.listdir(checkpoint_path):
                if subdir.isdigit():
                    old_checkpoints.append({"step": int(subdir), "path": os.path.join(checkpoint_path, subdir)})

            if len(old_checkpoints) > checkpoint_save_total_limit:
<<<<<<< HEAD
                old_checkpoints = sorted(old_checkpoints, key=lambda x: x['step'])
                shutil.rmtree(old_checkpoints[0]['path'])

    def _load_auto_model(self, model_name_or_path, custom_hf_params=None):
        """
        Creates a simple Transformer + Mean Pooling model and returns the modules
        """
        logger.warning("No sentence-transformers model found with name {}. Creating a new one with MEAN pooling.".format(model_name_or_path))
        transformer_model = Transformer(model_name_or_path, model_args=custom_hf_params)
        pooling_model = Pooling(transformer_model.get_word_embedding_dimension(), 'mean')
        return [transformer_model, pooling_model]

    def _load_sbert_model(self, model_path, custom_hf_params=None):
=======
                old_checkpoints = sorted(old_checkpoints, key=lambda x: x["step"])
                shutil.rmtree(old_checkpoints[0]["path"])

    def _load_auto_model(
        self,
        model_name_or_path: str,
        token: Optional[Union[bool, str]],
        cache_folder: Optional[str],
        revision: Optional[str] = None,
        trust_remote_code: bool = False,
    ):
        """
        Creates a simple Transformer + Mean Pooling model and returns the modules
        """
        logger.warning(
            "No sentence-transformers model found with name {}. Creating a new one with MEAN pooling.".format(
                model_name_or_path
            )
        )
        transformer_model = Transformer(
            model_name_or_path,
            cache_dir=cache_folder,
            model_args={"token": token, "trust_remote_code": trust_remote_code, "revision": revision},
            tokenizer_args={"token": token, "trust_remote_code": trust_remote_code, "revision": revision},
        )
        pooling_model = Pooling(transformer_model.get_word_embedding_dimension(), "mean")
        return [transformer_model, pooling_model]

    def _load_sbert_model(
        self,
        model_name_or_path: str,
        token: Optional[Union[bool, str]],
        cache_folder: Optional[str],
        revision: Optional[str] = None,
        trust_remote_code: bool = False,
    ):
>>>>>>> 11e5a417
        """
        Loads a full sentence-transformers model
        """

        # Check if the config_sentence_transformers.json file exists (exists since v2 of the framework)
        config_sentence_transformers_json_path = load_file_path(
            model_name_or_path,
            "config_sentence_transformers.json",
            token=token,
            cache_folder=cache_folder,
            revision=revision,
        )
        if config_sentence_transformers_json_path is not None:
            with open(config_sentence_transformers_json_path) as fIn:
                self._model_config = json.load(fIn)

            if (
                "__version__" in self._model_config
                and "sentence_transformers" in self._model_config["__version__"]
                and self._model_config["__version__"]["sentence_transformers"] > __version__
            ):
                logger.warning(
                    "You try to use a model that was created with version {}, however, your version is {}. This might cause unexpected behavior or errors. In that case, try to update to the latest version.\n\n\n".format(
                        self._model_config["__version__"]["sentence_transformers"], __version__
                    )
                )

            # Set prompts if not already overridden by the __init__ calls
            if not self.prompts:
                self.prompts = self._model_config.get("prompts", {})
            if not self.default_prompt_name:
                self.default_prompt_name = self._model_config.get("default_prompt_name", None)

        # Check if a readme exists
        model_card_path = load_file_path(
            model_name_or_path, "README.md", token=token, cache_folder=cache_folder, revision=revision
        )
        if model_card_path is not None:
            try:
                with open(model_card_path, encoding="utf8") as fIn:
                    self._model_card_text = fIn.read()
            except Exception:
                pass

        # Load the modules of sentence transformer
        modules_json_path = load_file_path(
            model_name_or_path, "modules.json", token=token, cache_folder=cache_folder, revision=revision
        )
        with open(modules_json_path) as fIn:
            modules_config = json.load(fIn)

        modules = OrderedDict()
        for module_config in modules_config:
<<<<<<< HEAD
            module_class = import_from_string(module_config['type'])

            if module_class is Transformer:
                module = module_class.load(os.path.join(model_path, module_config['path']),
                                           model_args=custom_hf_params)
            else:
                module = module_class.load(os.path.join(model_path, module_config['path']))
            modules[module_config['name']] = module
=======
            module_class = import_from_string(module_config["type"])
            # For Transformer, don't load the full directory, rely on `transformers` instead
            # But, do load the config file first.
            if module_class == Transformer and module_config["path"] == "":
                kwargs = {}
                for config_name in [
                    "sentence_bert_config.json",
                    "sentence_roberta_config.json",
                    "sentence_distilbert_config.json",
                    "sentence_camembert_config.json",
                    "sentence_albert_config.json",
                    "sentence_xlm-roberta_config.json",
                    "sentence_xlnet_config.json",
                ]:
                    config_path = load_file_path(
                        model_name_or_path, config_name, token=token, cache_folder=cache_folder, revision=revision
                    )
                    if config_path is not None:
                        with open(config_path) as fIn:
                            kwargs = json.load(fIn)
                        break
                hub_kwargs = {"token": token, "trust_remote_code": trust_remote_code, "revision": revision}
                if "model_args" in kwargs:
                    kwargs["model_args"].update(hub_kwargs)
                else:
                    kwargs["model_args"] = hub_kwargs
                if "tokenizer_args" in kwargs:
                    kwargs["tokenizer_args"].update(hub_kwargs)
                else:
                    kwargs["tokenizer_args"] = hub_kwargs
                module = Transformer(model_name_or_path, cache_dir=cache_folder, **kwargs)
            else:
                # Normalize does not require any files to be loaded
                if module_class == Normalize:
                    module_path = None
                else:
                    module_path = load_dir_path(
                        model_name_or_path,
                        module_config["path"],
                        token=token,
                        cache_folder=cache_folder,
                        revision=revision,
                    )
                module = module_class.load(module_path)
            modules[module_config["name"]] = module
>>>>>>> 11e5a417

        return modules

    @staticmethod
    def load(input_path):
        return SentenceTransformer(input_path)

    @staticmethod
    def _get_scheduler(optimizer, scheduler: str, warmup_steps: int, t_total: int):
        """
        Returns the correct learning rate scheduler. Available scheduler: constantlr, warmupconstant, warmuplinear, warmupcosine, warmupcosinewithhardrestarts
        """
        scheduler = scheduler.lower()
        if scheduler == "constantlr":
            return transformers.get_constant_schedule(optimizer)
        elif scheduler == "warmupconstant":
            return transformers.get_constant_schedule_with_warmup(optimizer, num_warmup_steps=warmup_steps)
        elif scheduler == "warmuplinear":
            return transformers.get_linear_schedule_with_warmup(
                optimizer, num_warmup_steps=warmup_steps, num_training_steps=t_total
            )
        elif scheduler == "warmupcosine":
            return transformers.get_cosine_schedule_with_warmup(
                optimizer, num_warmup_steps=warmup_steps, num_training_steps=t_total
            )
        elif scheduler == "warmupcosinewithhardrestarts":
            return transformers.get_cosine_with_hard_restarts_schedule_with_warmup(
                optimizer, num_warmup_steps=warmup_steps, num_training_steps=t_total
            )
        else:
            raise ValueError("Unknown scheduler {}".format(scheduler))

    @property
    def device(self) -> device:
        """
        Get torch.device from module, assuming that the whole module has one device.
        """
        try:
            return next(self.parameters()).device
        except StopIteration:
            # For nn.DataParallel compatibility in PyTorch 1.5

            def find_tensor_attributes(module: nn.Module) -> List[Tuple[str, Tensor]]:
                tuples = [(k, v) for k, v in module.__dict__.items() if torch.is_tensor(v)]
                return tuples

            gen = self._named_members(get_members_fn=find_tensor_attributes)
            first_tuple = next(gen)
            return first_tuple[1].device

    @property
    def tokenizer(self):
        """
        Property to get the tokenizer that is used by this model
        """
        return self._first_module().tokenizer

    @tokenizer.setter
    def tokenizer(self, value):
        """
        Property to set the tokenizer that should be used by this model
        """
        self._first_module().tokenizer = value

    @property
    def max_seq_length(self):
        """
        Property to get the maximal input sequence length for the model. Longer inputs will be truncated.
        """
        return self._first_module().max_seq_length

    @max_seq_length.setter
    def max_seq_length(self, value):
        """
        Property to set the maximal input sequence length for the model. Longer inputs will be truncated.
        """
        self._first_module().max_seq_length = value

    @property
    def _target_device(self) -> torch.device:
        logger.warning(
            "`SentenceTransformer._target_device` has been removed, please use `SentenceTransformer.device` instead.",
        )
        return self.device

    @_target_device.setter
    def _target_device(self, device: Optional[Union[int, str, torch.device]] = None) -> None:
        self.to(device)<|MERGE_RESOLUTION|>--- conflicted
+++ resolved
@@ -46,27 +46,6 @@
 
 class SentenceTransformer(nn.Sequential):
     """
-<<<<<<< HEAD
-    Loads or create a SentenceTransformer model, that can be used to map sentences / text to embeddings.
-
-    :param model_name_or_path: If it is a filepath on disc, it loads the model from that path. If it is not a path, it first tries to download a pre-trained SentenceTransformer model. If that fails, tries to construct a model from Huggingface models repository with that name.
-    :param modules: This parameter can be used to create custom SentenceTransformer models from scratch.
-    :param device: Device (like 'cuda' / 'cpu') that should be used for computation. If None, checks if a GPU can be used.
-    :param cache_folder: Path to store models. Can be also set by SENTENCE_TRANSFORMERS_HOME enviroment variable.
-    :param use_auth_token: HuggingFace authentication token to download private models.
-    :param custom_hf_params: An optional dict with Huggingface model params. This can, for instance, be useful when
-                             using DDP for multi-GPU training, where we need to disable the unused
-                             Huggingface transformer pooling layer, e.g.:
-
-                             { "add_pooling_layer": False }
-    """
-    def __init__(self, model_name_or_path: Optional[str] = None,
-                 modules: Optional[Iterable[nn.Module]] = None,
-                 device: Optional[str] = None,
-                 cache_folder: Optional[str] = None,
-                 use_auth_token: Union[bool, str, None] = None,
-                 custom_hf_params: Optional[dict] = None):
-=======
     Loads or creates a SentenceTransformer model that can be used to map sentences / text to embeddings.
 
     :param model_name_or_path: If it is a filepath on disc, it loads the model from that path. If it is not a path,
@@ -89,6 +68,11 @@
         This option should only be set to True for repositories you trust and in which you have read the code, as it
         will execute code present on the Hub on your local machine.
     :param token: Hugging Face authentication token to download private models.
+    :param custom_hf_params: An optional dict with Huggingface model params. This can, for instance, be useful when
+                             using DDP for multi-GPU training, where we need to disable the unused
+                             Huggingface transformer pooling layer, e.g.:
+    
+                             { "add_pooling_layer": False }
     """
 
     def __init__(
@@ -103,11 +87,11 @@
         revision: Optional[str] = None,
         token: Optional[Union[bool, str]] = None,
         use_auth_token: Optional[Union[bool, str]] = None,
+        custom_hf_params: Optional[dict] = None
     ):
         # Note: self._load_sbert_model can also update `self.prompts` and `self.default_prompt_name`
         self.prompts = prompts or {}
         self.default_prompt_name = default_prompt_name
->>>>>>> 11e5a417
         self._model_card_vars = {}
         self._model_card_text = None
         self._model_config = {}
@@ -209,26 +193,6 @@
                     # A model from sentence-transformers
                     model_name_or_path = __MODEL_HUB_ORGANIZATION__ + "/" + model_name_or_path
 
-<<<<<<< HEAD
-                model_path = os.path.join(cache_folder, model_name_or_path.replace("/", "_"))
-                
-                if not os.path.exists(os.path.join(model_path, 'modules.json')):
-                    # Download from hub with caching
-                    snapshot_download(model_name_or_path,
-                                        cache_dir=cache_folder,
-                                        library_name='sentence-transformers',
-                                        library_version=__version__,
-                                        ignore_files=['flax_model.msgpack', 'rust_model.ot', 'tf_model.h5'],
-                                        use_auth_token=use_auth_token)
-
-            if custom_hf_params is not None:
-                logging.info(f"Using custom Huggingface transformer model params: {custom_hf_params}")
-
-            if os.path.exists(os.path.join(model_path, 'modules.json')):    #Load as SentenceTransformer model
-                modules = self._load_sbert_model(model_path, custom_hf_params)
-            else:   #Load with AutoModel
-                modules = self._load_auto_model(model_path, custom_hf_params)
-=======
             if is_sentence_transformer_model(model_name_or_path, token, cache_folder=cache_folder, revision=revision):
                 modules = self._load_sbert_model(
                     model_name_or_path,
@@ -236,6 +200,7 @@
                     cache_folder=cache_folder,
                     revision=revision,
                     trust_remote_code=trust_remote_code,
+                    custom_hf_params=custom_hf_params
                 )
             else:
                 modules = self._load_auto_model(
@@ -244,8 +209,8 @@
                     cache_folder=cache_folder,
                     revision=revision,
                     trust_remote_code=trust_remote_code,
+                    custom_hf_params=custom_hf_params
                 )
->>>>>>> 11e5a417
 
         if modules is not None and not isinstance(modules, OrderedDict):
             modules = OrderedDict([(str(idx), module) for idx, module in enumerate(modules)])
@@ -1155,21 +1120,6 @@
                     old_checkpoints.append({"step": int(subdir), "path": os.path.join(checkpoint_path, subdir)})
 
             if len(old_checkpoints) > checkpoint_save_total_limit:
-<<<<<<< HEAD
-                old_checkpoints = sorted(old_checkpoints, key=lambda x: x['step'])
-                shutil.rmtree(old_checkpoints[0]['path'])
-
-    def _load_auto_model(self, model_name_or_path, custom_hf_params=None):
-        """
-        Creates a simple Transformer + Mean Pooling model and returns the modules
-        """
-        logger.warning("No sentence-transformers model found with name {}. Creating a new one with MEAN pooling.".format(model_name_or_path))
-        transformer_model = Transformer(model_name_or_path, model_args=custom_hf_params)
-        pooling_model = Pooling(transformer_model.get_word_embedding_dimension(), 'mean')
-        return [transformer_model, pooling_model]
-
-    def _load_sbert_model(self, model_path, custom_hf_params=None):
-=======
                 old_checkpoints = sorted(old_checkpoints, key=lambda x: x["step"])
                 shutil.rmtree(old_checkpoints[0]["path"])
 
@@ -1180,6 +1130,7 @@
         cache_folder: Optional[str],
         revision: Optional[str] = None,
         trust_remote_code: bool = False,
+        custom_hf_params: Optional[dict] = None
     ):
         """
         Creates a simple Transformer + Mean Pooling model and returns the modules
@@ -1189,10 +1140,14 @@
                 model_name_or_path
             )
         )
+        
+        if custom_hf_params is None:
+            custom_hf_params = {}
+        
         transformer_model = Transformer(
             model_name_or_path,
             cache_dir=cache_folder,
-            model_args={"token": token, "trust_remote_code": trust_remote_code, "revision": revision},
+            model_args={"token": token, "trust_remote_code": trust_remote_code, "revision": revision, **custom_hf_params},
             tokenizer_args={"token": token, "trust_remote_code": trust_remote_code, "revision": revision},
         )
         pooling_model = Pooling(transformer_model.get_word_embedding_dimension(), "mean")
@@ -1205,11 +1160,13 @@
         cache_folder: Optional[str],
         revision: Optional[str] = None,
         trust_remote_code: bool = False,
+        custom_hf_params: Optional[dict] = None
     ):
->>>>>>> 11e5a417
         """
         Loads a full sentence-transformers model
         """
+        if custom_hf_params is None:
+            custom_hf_params = {}
 
         # Check if the config_sentence_transformers.json file exists (exists since v2 of the framework)
         config_sentence_transformers_json_path = load_file_path(
@@ -1260,16 +1217,6 @@
 
         modules = OrderedDict()
         for module_config in modules_config:
-<<<<<<< HEAD
-            module_class = import_from_string(module_config['type'])
-
-            if module_class is Transformer:
-                module = module_class.load(os.path.join(model_path, module_config['path']),
-                                           model_args=custom_hf_params)
-            else:
-                module = module_class.load(os.path.join(model_path, module_config['path']))
-            modules[module_config['name']] = module
-=======
             module_class = import_from_string(module_config["type"])
             # For Transformer, don't load the full directory, rely on `transformers` instead
             # But, do load the config file first.
@@ -1300,6 +1247,15 @@
                     kwargs["tokenizer_args"].update(hub_kwargs)
                 else:
                     kwargs["tokenizer_args"] = hub_kwargs
+                
+                if "model_args" in kwargs:
+                    if kwargs["model_args"] is not None:
+                        kwargs["model_args"].update(custom_hf_params)
+                    else:
+                        kwargs["model_args"] = custom_hf_params
+                else:
+                    kwargs["model_args"] = custom_hf_params
+
                 module = Transformer(model_name_or_path, cache_dir=cache_folder, **kwargs)
             else:
                 # Normalize does not require any files to be loaded
@@ -1314,8 +1270,8 @@
                         revision=revision,
                     )
                 module = module_class.load(module_path)
+
             modules[module_config["name"]] = module
->>>>>>> 11e5a417
 
         return modules
 
