--- conflicted
+++ resolved
@@ -349,11 +349,7 @@
         raise ImportError(msg)
 
 
-<<<<<<< HEAD
-def community_detection(embeddings, threshold=0.75, min_community_size=10, batch_size=1024) -> List[List[int]]:
-=======
-def community_detection(embeddings, threshold=0.75, min_community_size=10, batch_size=1024, show_progress_bar=False):
->>>>>>> 1c396f89
+def community_detection(embeddings, threshold=0.75, min_community_size=10, batch_size=1024, show_progress_bar=False) -> List[List[int]]:
     """
     Function for Fast Community Detection
     Finds in the embeddings all communities, i.e. embeddings that are close (closer than threshold).
